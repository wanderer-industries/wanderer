import { SolarSystemRawType, SolarSystemStaticInfoRaw } from '@/hooks/Mapper/types/system.ts';
import { SolarSystemConnection } from '@/hooks/Mapper/types/connection.ts';
import { WormholeDataRaw } from '@/hooks/Mapper/types/wormholes.ts';
import { CharacterTypeRaw } from '@/hooks/Mapper/types/character.ts';
import { RoutesList } from '@/hooks/Mapper/types/routes.ts';
import { DetailedKill, Kill } from '@/hooks/Mapper/types/kills.ts';
import { UserPermissions } from '@/hooks/Mapper/types';
<<<<<<< HEAD
=======
import { ActivitySummary } from '../components/mapRootContent/components/CharacterActivity/CharacterActivity';
import { TrackingCharacter } from '../components/mapRootContent/components/TrackAndFollow/types';
>>>>>>> c6c6adb7

export enum Commands {
  init = 'init',
  addSystems = 'add_systems',
  updateSystems = 'update_systems',
  systemCommentsUpdated = 'system_comments_updated',
  removeSystems = 'remove_systems',
  addConnections = 'add_connections',
  removeConnections = 'remove_connections',
  charactersUpdated = 'characters_updated',
  characterAdded = 'character_added',
  characterRemoved = 'character_removed',
  characterUpdated = 'character_updated',
  presentCharacters = 'present_characters',
  updateConnection = 'update_connection',
  mapUpdated = 'map_updated',
  killsUpdated = 'kills_updated',
  detailedKillsUpdated = 'detailed_kills_updated',
  routes = 'routes',
  centerSystem = 'center_system',
  selectSystem = 'select_system',
  linkSignatureToSystem = 'link_signature_to_system',
  signaturesUpdated = 'signatures_updated',
  characterActivityData = 'character_activity_data',
  trackingCharactersData = 'tracking_characters_data',
  updateActivity = 'update_activity',
  updateTracking = 'update_tracking',
  userSettingsUpdated = 'user_settings_updated',
}

export type Command =
  | Commands.init
  | Commands.addSystems
  | Commands.updateSystems
  | Commands.removeSystems
  | Commands.removeConnections
  | Commands.addConnections
  | Commands.charactersUpdated
  | Commands.characterAdded
  | Commands.characterRemoved
  | Commands.characterUpdated
  | Commands.presentCharacters
  | Commands.updateConnection
  | Commands.mapUpdated
  | Commands.killsUpdated
  | Commands.detailedKillsUpdated
  | Commands.routes
  | Commands.selectSystem
  | Commands.centerSystem
  | Commands.linkSignatureToSystem
  | Commands.signaturesUpdated
  | Commands.characterActivityData
  | Commands.trackingCharactersData
  | Commands.userSettingsUpdated
  | Commands.updateActivity
  | Commands.updateTracking;

export type CommandInit = {
  systems: SolarSystemRawType[];
  kills: Kill[];
  system_static_infos: SolarSystemStaticInfoRaw[];
  connections: SolarSystemConnection[];
  wormholes: WormholeDataRaw[];
  effects: any[];
  characters: CharacterTypeRaw[];
  present_characters: string[];
  user_characters: string[];
  user_permissions: UserPermissions;
  hubs: string[];
  routes: RoutesList;
  options: Record<string, string | boolean>;
  reset?: boolean;
  is_subscription_active?: boolean;
};

export type CommandAddSystems = SolarSystemRawType[];
export type CommandUpdateSystems = SolarSystemRawType[];
export type CommandRemoveSystems = number[];
export type CommandAddConnections = SolarSystemConnection[];
export type CommandRemoveConnections = string[];
export type CommandCharactersUpdated = CharacterTypeRaw[];
export type CommandCharacterAdded = CharacterTypeRaw;
export type CommandCharacterRemoved = CharacterTypeRaw;
export type CommandCharacterUpdated = CharacterTypeRaw;
export type CommandPresentCharacters = string[];
export type CommandUpdateConnection = SolarSystemConnection;
export type CommandSignaturesUpdated = string;
export type CommandMapUpdated = Partial<CommandInit>;
export type CommandRoutes = RoutesList;
export type CommandKillsUpdated = Kill[];
export type CommandDetailedKillsUpdated = Record<string, DetailedKill[]>;
export type CommandSelectSystem = string | undefined;
export type CommandCenterSystem = string | undefined;
export type CommandLinkSignatureToSystem = {
  solar_system_source: number;
  solar_system_target: number;
};
export type CommandLinkSignaturesUpdated = number;
export type CommandCharacterActivityData = { activity: ActivitySummary[]; loading?: boolean };
export type CommandTrackingCharactersData = { characters: TrackingCharacter[] };
export type CommandUserSettingsUpdated = {
  settings: UserSettings;
};

export type CommandShowActivity = null;
export type CommandHideActivity = null;
export type CommandShowTracking = null;
export type CommandHideTracking = null;
export type CommandUiLoaded = { version: string | null };
export type CommandLogMapError = { error: string; componentStack: string };
export type CommandMapEvent = { type: Command; data: unknown };
export type CommandMapEvents = Array<{ type: Command; data: unknown }>;
export type CommandUpdateActivity = {
  characterId: number;
  systemId: number;
  shipTypeId: number;
  timestamp: number;
};
export type CommandUpdateTracking = {
  characterId: number;
  track: boolean;
  follow: boolean;
};

export interface UserSettings {
  primaryCharacterId?: string;
  mapSettings?: {
    showGrid?: boolean;
    snapToGrid?: boolean;
    gridSize?: number;
  };
  interfaceSettings?: {
    theme?: string;
    showMinimap?: boolean;
    showMenu?: boolean;
  };
  [key: string]: unknown;
}

export interface CommandData {
  [Commands.init]: CommandInit;
  [Commands.addSystems]: CommandAddSystems;
  [Commands.updateSystems]: CommandUpdateSystems;
  [Commands.removeSystems]: CommandRemoveSystems;
  [Commands.addConnections]: CommandAddConnections;
  [Commands.removeConnections]: CommandRemoveConnections;
  [Commands.charactersUpdated]: CommandCharactersUpdated;
  [Commands.characterAdded]: CommandCharacterAdded;
  [Commands.characterRemoved]: CommandCharacterRemoved;
  [Commands.characterUpdated]: CommandCharacterUpdated;
  [Commands.presentCharacters]: CommandPresentCharacters;
  [Commands.updateConnection]: CommandUpdateConnection;
  [Commands.mapUpdated]: CommandMapUpdated;
  [Commands.routes]: CommandRoutes;
  [Commands.killsUpdated]: CommandKillsUpdated;
  [Commands.detailedKillsUpdated]: CommandDetailedKillsUpdated;
  [Commands.selectSystem]: CommandSelectSystem;
  [Commands.centerSystem]: CommandCenterSystem;
  [Commands.linkSignatureToSystem]: CommandLinkSignatureToSystem;
  [Commands.signaturesUpdated]: CommandLinkSignaturesUpdated;
  [Commands.characterActivityData]: CommandCharacterActivityData;
  [Commands.trackingCharactersData]: CommandTrackingCharactersData;
  [Commands.userSettingsUpdated]: CommandUserSettingsUpdated;
  [Commands.updateActivity]: CommandUpdateActivity;
  [Commands.updateTracking]: CommandUpdateTracking;
}

export interface MapHandlers {
  command<T extends Command>(type: T, data: CommandData[T]): void;
}

export enum OutCommand {
  addHub = 'add_hub',
  deleteHub = 'delete_hub',
  getRoutes = 'get_routes',
  getCharacterJumps = 'get_character_jumps',
  getStructures = 'get_structures',
  getSignatures = 'get_signatures',
  getSystemStaticInfos = 'get_system_static_infos',
  getConnectionInfo = 'get_connection_info',
  updateConnectionTimeStatus = 'update_connection_time_status',
  updateConnectionType = 'update_connection_type',
  updateConnectionMassStatus = 'update_connection_mass_status',
  updateConnectionShipSizeType = 'update_connection_ship_size_type',
  updateConnectionLocked = 'update_connection_locked',
  updateConnectionCustomInfo = 'update_connection_custom_info',
  updateStructures = 'update_structures',
  updateSignatures = 'update_signatures',
  updateSystemName = 'update_system_name',
  updateSystemTemporaryName = 'update_system_temporary_name',
  updateSystemDescription = 'update_system_description',
  updateSystemLabels = 'update_system_labels',
  updateSystemLocked = 'update_system_locked',
  updateSystemStatus = 'update_system_status',
  updateSystemTag = 'update_system_tag',
  updateSystemPosition = 'update_system_position',
  updateSystemPositions = 'update_system_positions',
  deleteSystems = 'delete_systems',
  manualAddSystem = 'manual_add_system',
  manualAddConnection = 'manual_add_connection',
  manualDeleteConnection = 'manual_delete_connection',
  setAutopilotWaypoint = 'set_autopilot_waypoint',
  addSystem = 'add_system',
  openUserSettings = 'open_user_settings',
  getPassages = 'get_passages',
  linkSignatureToSystem = 'link_signature_to_system',
  getCorporationNames = 'get_corporation_names',
  getCorporationTicker = 'get_corporation_ticker',
  getSystemKills = 'get_system_kills',
  getSystemsKills = 'get_systems_kills',
<<<<<<< HEAD
  addSystemComment = 'addSystemComment',
  deleteSystemComment = 'deleteSystemComment',
  getSystemComments = 'getSystemComments',

  // Only UI commands
=======
>>>>>>> c6c6adb7
  openSettings = 'open_settings',
  hideActivity = 'hide_activity',
  showActivity = 'show_activity',
  hideTracking = 'hide_tracking',
  showTracking = 'show_tracking',
  toggleTrack = 'toggle_track',
  toggleFollow = 'toggle_follow',
  getUserSettings = 'get_user_settings',
  updateUserSettings = 'update_user_settings',
  unlinkSignature = 'unlink_signature',
  searchSystems = 'search_systems',
}

// eslint-disable-next-line @typescript-eslint/no-explicit-any
export type OutCommandHandler = <T = any>(event: { type: OutCommand; data: any }) => Promise<T>;<|MERGE_RESOLUTION|>--- conflicted
+++ resolved
@@ -5,11 +5,8 @@
 import { RoutesList } from '@/hooks/Mapper/types/routes.ts';
 import { DetailedKill, Kill } from '@/hooks/Mapper/types/kills.ts';
 import { UserPermissions } from '@/hooks/Mapper/types';
-<<<<<<< HEAD
-=======
 import { ActivitySummary } from '../components/mapRootContent/components/CharacterActivity/CharacterActivity';
 import { TrackingCharacter } from '../components/mapRootContent/components/TrackAndFollow/types';
->>>>>>> c6c6adb7
 
 export enum Commands {
   init = 'init',
@@ -220,14 +217,11 @@
   getCorporationTicker = 'get_corporation_ticker',
   getSystemKills = 'get_system_kills',
   getSystemsKills = 'get_systems_kills',
-<<<<<<< HEAD
   addSystemComment = 'addSystemComment',
   deleteSystemComment = 'deleteSystemComment',
   getSystemComments = 'getSystemComments',
 
   // Only UI commands
-=======
->>>>>>> c6c6adb7
   openSettings = 'open_settings',
   hideActivity = 'hide_activity',
   showActivity = 'show_activity',
