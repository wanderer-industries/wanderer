import { useEffect, useMemo, useRef, useState, useCallback } from 'react';
import { DataTable, DataTableRowClickEvent, DataTableRowMouseEvent, SortOrder } from 'primereact/datatable';
import { Column } from 'primereact/column';
import { PrimeIcons } from 'primereact/api';
import useLocalStorageState from 'use-local-storage-state';

import { SignatureGroup, SystemSignature } from '@/hooks/Mapper/types';
import { SignatureSettings } from '@/hooks/Mapper/components/mapRootContent/components/SignatureSettings';
import { WdTooltip, WdTooltipHandlers, WdTooltipWrapper } from '@/hooks/Mapper/components/ui-kit';
import { SignatureView } from '@/hooks/Mapper/components/mapInterface/widgets/SystemSignatures/SignatureView';
import {
  COMPACT_MAX_WIDTH,
  GROUPS_LIST,
  MEDIUM_MAX_WIDTH,
  OTHER_COLUMNS_WIDTH,
} from '@/hooks/Mapper/components/mapInterface/widgets/SystemSignatures/constants';
import {
  KEEP_LAZY_DELETE_SETTING,
  LAZY_DELETE_SIGNATURES_SETTING,
  SHOW_DESCRIPTION_COLUMN_SETTING,
  SHOW_UPDATED_COLUMN_SETTING,
} from '../SystemSignatures';
import { COSMIC_SIGNATURE } from '../SystemSignatureSettingsDialog';
import {
  renderAddedTimeLeft,
  renderDescription,
  renderIcon,
  renderInfoColumn,
  renderUpdatedTimeLeft,
} from '@/hooks/Mapper/components/mapInterface/widgets/SystemSignatures/renders';
<<<<<<< HEAD
import useLocalStorageState from 'use-local-storage-state';
import { PrimeIcons } from 'primereact/api';
import { SignatureSettings } from '@/hooks/Mapper/components/mapRootContent/components/SignatureSettings';
import { useMapEventListener } from '@/hooks/Mapper/events';
import { WdTooltipWrapper } from '@/hooks/Mapper/components/ui-kit/WdTooltipWrapper';
import { COSMIC_SIGNATURE } from '@/hooks/Mapper/components/mapInterface/widgets/SystemSignatures/SystemSignatureSettingsDialog';
import {
  SHOW_DESCRIPTION_COLUMN_SETTING,
  SHOW_UPDATED_COLUMN_SETTING,
  LAZY_DELETE_SIGNATURES_SETTING,
  KEEP_LAZY_DELETE_SETTING,
  SHOW_CHARACTER_COLUMN_SETTING,
} from '@/hooks/Mapper/components/mapInterface/widgets/SystemSignatures';
type SystemSignaturesSortSettings = {
  sortField: string;
  sortOrder: SortOrder;
};

const SORT_DEFAULT_VALUES: SystemSignaturesSortSettings = {
  sortField: 'inserted_at',
  sortOrder: -1,
};
=======
import { ExtendedSystemSignature } from '../helpers/contentHelpers';
import { useSystemSignaturesData } from '../hooks/useSystemSignaturesData';
import { getSignatureRowClass } from '../helpers/rowStyles';
import useMaxWidth from '@/hooks/Mapper/hooks/useMaxWidth';
import { useClipboard, useHotkey } from '@/hooks/Mapper/hooks';
>>>>>>> 60697a50

interface SystemSignaturesContentProps {
  systemId: string;
  settings: { key: string; value: boolean }[];
  hideLinkedSignatures?: boolean;
  selectable?: boolean;
  onSelect?: (signature: SystemSignature) => void;
  onLazyDeleteChange?: (value: boolean) => void;
  onCountChange: (count: number) => void;
  onPendingChange?: (pending: ExtendedSystemSignature[], undo: () => void) => void;
}

const headerInlineStyle = { padding: '2px', fontSize: '12px', lineHeight: '1.333' };

export function SystemSignaturesContent({
  systemId,
  settings,
  hideLinkedSignatures,
  selectable,
  onSelect,
  onLazyDeleteChange,
<<<<<<< HEAD
}: SystemSignaturesContentProps) => {
  const {
    data: { characters },
    outCommand,
  } = useMapRootState();

  const [signatures, setSignatures, signaturesRef] = useRefState<SystemSignature[]>([]);
  const [selectedSignatures, setSelectedSignatures] = useState<SystemSignature[]>([]);
  const [nameColumnWidth, setNameColumnWidth] = useState('auto');
  const [selectedSignature, setSelectedSignature] = useState<SystemSignature | null>(null);

  const [hoveredSig, setHoveredSig] = useState<SystemSignature | null>(null);

  const [sortSettings, setSortSettings] = useLocalStorageState<SystemSignaturesSortSettings>('window:signatures:sort', {
    defaultValue: SORT_DEFAULT_VALUES,
  });

  const tableRef = useRef<HTMLDivElement>(null);
  const compact = useMaxWidth(tableRef, 260);
  const medium = useMaxWidth(tableRef, 380);
  const refData = useRef({ selectable });
  refData.current = { selectable };

  const tooltipRef = useRef<WdTooltipHandlers>(null);

  const { clipboardContent, setClipboardContent } = useClipboard();

  const lazyDeleteValue = useMemo(() => {
    return settings.find(setting => setting.key === LAZY_DELETE_SIGNATURES_SETTING)?.value ?? false;
  }, [settings]);

  const keepLazyDeleteValue = useMemo(() => {
    return settings.find(setting => setting.key === KEEP_LAZY_DELETE_SETTING)?.value ?? false;
  }, [settings]);

  const handleResize = useCallback(() => {
    if (tableRef.current) {
      const tableWidth = tableRef.current.offsetWidth;
      const otherColumnsWidth = 276;
      const availableWidth = tableWidth - otherColumnsWidth;
      setNameColumnWidth(`${availableWidth}px`);
    }
  }, []);

  const groupSettings = useMemo(() => settings.filter(s => (GROUPS_LIST as string[]).includes(s.key)), [settings]);
  const showDescriptionColumn = useMemo(
    () => settings.find(s => s.key === SHOW_DESCRIPTION_COLUMN_SETTING)?.value,
    [settings],
  );

  const showCharacterColumn = useMemo(
    () => settings.find(s => s.key === SHOW_CHARACTER_COLUMN_SETTING)?.value,
    [settings],
  );
  const showUpdatedColumn = useMemo(() => settings.find(s => s.key === SHOW_UPDATED_COLUMN_SETTING)?.value, [settings]);

  const filteredSignatures = useMemo(() => {
    return signatures
      .filter(x => {
        if (hideLinkedSignatures && !!x.linked_system) {
          return false;
        }

        const isCosmicSignature = x.kind === COSMIC_SIGNATURE;
        const preparedGroup = getGroupIdByRawGroup(x.group);

        if (isCosmicSignature) {
          const showCosmicSignatures = settings.find(y => y.key === COSMIC_SIGNATURE)?.value;
          if (showCosmicSignatures) {
            return !x.group || groupSettings.find(y => y.key === preparedGroup)?.value;
          } else {
            return !!x.group && groupSettings.find(y => y.key === preparedGroup)?.value;
          }
        }

        return settings.find(y => y.key === x.kind)?.value;
      })
      .sort((a, b) => {
        return new Date(b.updated_at || 0).getTime() - new Date(a.updated_at || 0).getTime();
      });
  }, [signatures, settings, groupSettings, hideLinkedSignatures]);

  const handleGetSignatures = useCallback(async () => {
    const { signatures } = await outCommand({
      type: OutCommand.getSignatures,
      data: { system_id: systemId },
    });

    setSignatures(
      signatures.map((s: SystemSignature) => ({
        ...s,
        character_name: characters.find(c => c.eve_id === s.character_eve_id)?.name,
      })),
    );
  }, [characters, outCommand, systemId]);

  const handleUpdateSignatures = useCallback(
    async (newSignatures: SystemSignature[], updateOnly: boolean, skipUpdateUntouched?: boolean) => {
      const { added, updated, removed } = getActualSigs(
        signaturesRef.current,
        newSignatures,
        updateOnly,
        skipUpdateUntouched,
      );

      await outCommand({
        type: OutCommand.updateSignatures,
        data: {
          system_id: systemId,
          added,
          updated,
          removed,
        },
      });

      setSelectedSignatures([]);
    },
    [outCommand, systemId],
=======
  onCountChange,
  onPendingChange,
}: SystemSignaturesContentProps) {
  const { signatures, selectedSignatures, setSelectedSignatures, handleDeleteSelected, handleSelectAll, handlePaste } =
    useSystemSignaturesData({
      systemId,
      settings,
      onCountChange,
      onPendingChange,
      onLazyDeleteChange,
    });

  const [sortSettings, setSortSettings] = useLocalStorageState<{ sortField: string; sortOrder: SortOrder }>(
    'window:signatures:sort',
    { defaultValue: { sortField: 'inserted_at', sortOrder: -1 } },
>>>>>>> 60697a50
  );

  const tableRef = useRef<HTMLDivElement>(null);
  const tooltipRef = useRef<WdTooltipHandlers>(null);
  const [hoveredSignature, setHoveredSignature] = useState<SystemSignature | null>(null);

  const isCompact = useMaxWidth(tableRef, COMPACT_MAX_WIDTH);
  const isMedium = useMaxWidth(tableRef, MEDIUM_MAX_WIDTH);

  const lazyDeleteEnabled = settings.find(s => s.key === LAZY_DELETE_SIGNATURES_SETTING)?.value ?? false;
  const keepLazyDeleteEnabled = settings.find(s => s.key === KEEP_LAZY_DELETE_SETTING)?.value ?? false;

  const { clipboardContent, setClipboardContent } = useClipboard();
  useEffect(() => {
    if (selectable) return;
    if (!clipboardContent?.text) return;

    handlePaste(clipboardContent.text);

    if (lazyDeleteEnabled && !keepLazyDeleteEnabled) {
      onLazyDeleteChange?.(false);
    }
    setClipboardContent(null);
  }, [
    selectable,
    clipboardContent,
    handlePaste,
    setClipboardContent,
    lazyDeleteEnabled,
    keepLazyDeleteEnabled,
    onLazyDeleteChange,
  ]);

  useHotkey(true, ['a'], handleSelectAll);
  useHotkey(false, ['Backspace', 'Delete'], (event: KeyboardEvent) => {
    event.preventDefault();
    event.stopPropagation();
    handleDeleteSelected();
  });

  const [nameColumnWidth, setNameColumnWidth] = useState('auto');
  const handleResize = useCallback(() => {
    if (!tableRef.current) return;
    const tableWidth = tableRef.current.offsetWidth;
    const otherColumnsWidth = OTHER_COLUMNS_WIDTH;
    setNameColumnWidth(`${tableWidth - otherColumnsWidth}px`);
  }, []);
  useEffect(() => {
    if (!tableRef.current) return;
    const observer = new ResizeObserver(handleResize);
    observer.observe(tableRef.current);
    handleResize();
    return () => {
      observer.disconnect();
    };
  }, [handleResize]);

  const [selectedSignatureForDialog, setSelectedSignatureForDialog] = useState<SystemSignature | null>(null);
  const [showSignatureSettings, setShowSignatureSettings] = useState(false);

  const handleRowClick = (e: DataTableRowClickEvent) => {
    setSelectedSignatureForDialog(e.data as SystemSignature);
    setShowSignatureSettings(true);
  };

  const handleSelectSignatures = useCallback(
    (e: { value: SystemSignature[] }) => {
      if (selectable) {
        onSelect?.(e.value[0]);
      } else {
        setSelectedSignatures(e.value as ExtendedSystemSignature[]);
      }
    },
    [selectable, onSelect, setSelectedSignatures],
  );

  const groupSettings = settings.filter(s => GROUPS_LIST.includes(s.key as SignatureGroup));
  const showDescriptionColumn = settings.find(s => s.key === SHOW_DESCRIPTION_COLUMN_SETTING)?.value;
  const showUpdatedColumn = settings.find(s => s.key === SHOW_UPDATED_COLUMN_SETTING)?.value;

  const filteredSignatures = useMemo<ExtendedSystemSignature[]>(() => {
    return signatures.filter(sig => {
      if (hideLinkedSignatures && sig.linked_system) {
        return false;
      }
      if (sig.kind === COSMIC_SIGNATURE) {
        const showCosmic = settings.find(y => y.key === COSMIC_SIGNATURE)?.value;
        if (!showCosmic) {
          return false;
        }
        if (sig.group && groupSettings.find(y => y.key === sig.group)?.value === false) {
          return false;
        }
        return true;
      } else {
        return settings.find(y => y.key === sig.kind)?.value;
      }
    });
  }, [signatures, settings, groupSettings, hideLinkedSignatures]);

<<<<<<< HEAD
              {showCharacterColumn && (
                <Column
                  field="character_name"
                  header="Character"
                  bodyClassName="w-[70px] text-ellipsis overflow-hidden whitespace-nowrap"
                  sortable
                ></Column>
              )}

              {!selectable && (
                <Column
                  bodyClassName="p-0 pl-1 pr-2"
                  field="group"
                  body={renderToolbar}
                  // headerClassName={headerClasses}
                  style={{ maxWidth: 26, minWidth: 26, width: 26 }}
                ></Column>
=======
  return (
    <div ref={tableRef} className="h-full">
      {filteredSignatures.length === 0 ? (
        <div className="w-full h-full flex justify-center items-center select-none text-stone-400/80 text-sm">
          No signatures
        </div>
      ) : (
        <DataTable
          value={filteredSignatures}
          size="small"
          selectionMode="multiple"
          selection={selectedSignatures}
          metaKeySelection
          onSelectionChange={handleSelectSignatures}
          dataKey="eve_id"
          className="w-full select-none"
          resizableColumns={false}
          rowHover
          selectAll
          onRowDoubleClick={handleRowClick}
          sortField={sortSettings.sortField}
          sortOrder={sortSettings.sortOrder}
          onSort={e => setSortSettings({ sortField: e.sortField, sortOrder: e.sortOrder })}
          onRowMouseEnter={
            isCompact || isMedium
              ? (e: DataTableRowMouseEvent) => {
                  setHoveredSignature(filteredSignatures[e.index]);
                  tooltipRef.current?.show(e.originalEvent);
                }
              : undefined
          }
          onRowMouseLeave={
            isCompact || isMedium
              ? () => {
                  setHoveredSignature(null);
                  tooltipRef.current?.hide();
                }
              : undefined
          }
          rowClassName={rowData => getSignatureRowClass(rowData as ExtendedSystemSignature, selectedSignatures)}
        >
          <Column
            field="icon"
            header=""
            headerStyle={headerInlineStyle}
            body={sig => renderIcon(sig)}
            bodyClassName="p-0 px-1"
            style={{ maxWidth: 26, minWidth: 26, width: 26 }}
          />
          <Column
            field="eve_id"
            header="Id"
            headerStyle={headerInlineStyle}
            bodyClassName="text-ellipsis overflow-hidden whitespace-nowrap"
            style={{ maxWidth: 72, minWidth: 72, width: 72 }}
            sortable
          />
          <Column
            field="group"
            header="Group"
            headerStyle={headerInlineStyle}
            bodyClassName="text-ellipsis overflow-hidden whitespace-nowrap"
            style={{ maxWidth: 110, minWidth: 110, width: 110 }}
            body={sig => sig.group ?? ''}
            hidden={isCompact}
            sortable
          />
          <Column
            field="info"
            header="Info"
            headerStyle={headerInlineStyle}
            bodyClassName="text-ellipsis overflow-hidden whitespace-nowrap"
            style={{ maxWidth: nameColumnWidth }}
            hidden={isCompact || isMedium}
            body={renderInfoColumn}
          />
          {showDescriptionColumn && (
            <Column
              field="description"
              header="Description"
              headerStyle={headerInlineStyle}
              bodyClassName="text-ellipsis overflow-hidden whitespace-nowrap"
              hidden={isCompact}
              body={renderDescription}
              sortable
            />
          )}
          <Column
            field="inserted_at"
            header="Added"
            headerStyle={headerInlineStyle}
            dataType="date"
            body={renderAddedTimeLeft}
            style={{ minWidth: 70, maxWidth: 80 }}
            bodyClassName="text-ellipsis overflow-hidden whitespace-nowrap"
            sortable
          />
          {showUpdatedColumn && (
            <Column
              field="updated_at"
              header="Updated"
              headerStyle={headerInlineStyle}
              dataType="date"
              body={renderUpdatedTimeLeft}
              style={{ minWidth: 70, maxWidth: 80 }}
              bodyClassName="text-ellipsis overflow-hidden whitespace-nowrap"
              sortable
            />
          )}
          {!selectable && (
            <Column
              header=""
              headerStyle={headerInlineStyle}
              body={() => (
                <div className="flex justify-end items-center gap-2 mr-[4px]">
                  <WdTooltipWrapper content="Double-click a row to edit signature">
                    <span className={PrimeIcons.PENCIL + ' text-[10px]'} />
                  </WdTooltipWrapper>
                </div>
>>>>>>> 60697a50
              )}
              style={{ maxWidth: 26, minWidth: 26, width: 26 }}
              bodyClassName="p-0 pl-1 pr-2"
            />
          )}
        </DataTable>
      )}

      <WdTooltip
        className="bg-stone-900/95 text-slate-50"
        ref={tooltipRef}
        content={hoveredSignature ? <SignatureView {...hoveredSignature} /> : null}
      />

      {showSignatureSettings && (
        <SignatureSettings
          systemId={systemId}
          show
          onHide={() => setShowSignatureSettings(false)}
          signatureData={selectedSignatureForDialog || undefined}
        />
      )}
    </div>
  );
}<|MERGE_RESOLUTION|>--- conflicted
+++ resolved
@@ -28,36 +28,21 @@
   renderInfoColumn,
   renderUpdatedTimeLeft,
 } from '@/hooks/Mapper/components/mapInterface/widgets/SystemSignatures/renders';
-<<<<<<< HEAD
-import useLocalStorageState from 'use-local-storage-state';
-import { PrimeIcons } from 'primereact/api';
-import { SignatureSettings } from '@/hooks/Mapper/components/mapRootContent/components/SignatureSettings';
-import { useMapEventListener } from '@/hooks/Mapper/events';
-import { WdTooltipWrapper } from '@/hooks/Mapper/components/ui-kit/WdTooltipWrapper';
-import { COSMIC_SIGNATURE } from '@/hooks/Mapper/components/mapInterface/widgets/SystemSignatures/SystemSignatureSettingsDialog';
-import {
-  SHOW_DESCRIPTION_COLUMN_SETTING,
-  SHOW_UPDATED_COLUMN_SETTING,
-  LAZY_DELETE_SIGNATURES_SETTING,
-  KEEP_LAZY_DELETE_SETTING,
-  SHOW_CHARACTER_COLUMN_SETTING,
-} from '@/hooks/Mapper/components/mapInterface/widgets/SystemSignatures';
-type SystemSignaturesSortSettings = {
-  sortField: string;
-  sortOrder: SortOrder;
-};
-
-const SORT_DEFAULT_VALUES: SystemSignaturesSortSettings = {
-  sortField: 'inserted_at',
-  sortOrder: -1,
-};
-=======
 import { ExtendedSystemSignature } from '../helpers/contentHelpers';
 import { useSystemSignaturesData } from '../hooks/useSystemSignaturesData';
 import { getSignatureRowClass } from '../helpers/rowStyles';
 import useMaxWidth from '@/hooks/Mapper/hooks/useMaxWidth';
 import { useClipboard, useHotkey } from '@/hooks/Mapper/hooks';
->>>>>>> 60697a50
+
+type SystemSignaturesSortSettings = {
+  sortField: string;
+  sortOrder: SortOrder;
+};
+
+const SORT_DEFAULT_VALUES: SystemSignaturesSortSettings = {
+  sortField: 'inserted_at',
+  sortOrder: -1,
+};
 
 interface SystemSignaturesContentProps {
   systemId: string;
@@ -79,126 +64,6 @@
   selectable,
   onSelect,
   onLazyDeleteChange,
-<<<<<<< HEAD
-}: SystemSignaturesContentProps) => {
-  const {
-    data: { characters },
-    outCommand,
-  } = useMapRootState();
-
-  const [signatures, setSignatures, signaturesRef] = useRefState<SystemSignature[]>([]);
-  const [selectedSignatures, setSelectedSignatures] = useState<SystemSignature[]>([]);
-  const [nameColumnWidth, setNameColumnWidth] = useState('auto');
-  const [selectedSignature, setSelectedSignature] = useState<SystemSignature | null>(null);
-
-  const [hoveredSig, setHoveredSig] = useState<SystemSignature | null>(null);
-
-  const [sortSettings, setSortSettings] = useLocalStorageState<SystemSignaturesSortSettings>('window:signatures:sort', {
-    defaultValue: SORT_DEFAULT_VALUES,
-  });
-
-  const tableRef = useRef<HTMLDivElement>(null);
-  const compact = useMaxWidth(tableRef, 260);
-  const medium = useMaxWidth(tableRef, 380);
-  const refData = useRef({ selectable });
-  refData.current = { selectable };
-
-  const tooltipRef = useRef<WdTooltipHandlers>(null);
-
-  const { clipboardContent, setClipboardContent } = useClipboard();
-
-  const lazyDeleteValue = useMemo(() => {
-    return settings.find(setting => setting.key === LAZY_DELETE_SIGNATURES_SETTING)?.value ?? false;
-  }, [settings]);
-
-  const keepLazyDeleteValue = useMemo(() => {
-    return settings.find(setting => setting.key === KEEP_LAZY_DELETE_SETTING)?.value ?? false;
-  }, [settings]);
-
-  const handleResize = useCallback(() => {
-    if (tableRef.current) {
-      const tableWidth = tableRef.current.offsetWidth;
-      const otherColumnsWidth = 276;
-      const availableWidth = tableWidth - otherColumnsWidth;
-      setNameColumnWidth(`${availableWidth}px`);
-    }
-  }, []);
-
-  const groupSettings = useMemo(() => settings.filter(s => (GROUPS_LIST as string[]).includes(s.key)), [settings]);
-  const showDescriptionColumn = useMemo(
-    () => settings.find(s => s.key === SHOW_DESCRIPTION_COLUMN_SETTING)?.value,
-    [settings],
-  );
-
-  const showCharacterColumn = useMemo(
-    () => settings.find(s => s.key === SHOW_CHARACTER_COLUMN_SETTING)?.value,
-    [settings],
-  );
-  const showUpdatedColumn = useMemo(() => settings.find(s => s.key === SHOW_UPDATED_COLUMN_SETTING)?.value, [settings]);
-
-  const filteredSignatures = useMemo(() => {
-    return signatures
-      .filter(x => {
-        if (hideLinkedSignatures && !!x.linked_system) {
-          return false;
-        }
-
-        const isCosmicSignature = x.kind === COSMIC_SIGNATURE;
-        const preparedGroup = getGroupIdByRawGroup(x.group);
-
-        if (isCosmicSignature) {
-          const showCosmicSignatures = settings.find(y => y.key === COSMIC_SIGNATURE)?.value;
-          if (showCosmicSignatures) {
-            return !x.group || groupSettings.find(y => y.key === preparedGroup)?.value;
-          } else {
-            return !!x.group && groupSettings.find(y => y.key === preparedGroup)?.value;
-          }
-        }
-
-        return settings.find(y => y.key === x.kind)?.value;
-      })
-      .sort((a, b) => {
-        return new Date(b.updated_at || 0).getTime() - new Date(a.updated_at || 0).getTime();
-      });
-  }, [signatures, settings, groupSettings, hideLinkedSignatures]);
-
-  const handleGetSignatures = useCallback(async () => {
-    const { signatures } = await outCommand({
-      type: OutCommand.getSignatures,
-      data: { system_id: systemId },
-    });
-
-    setSignatures(
-      signatures.map((s: SystemSignature) => ({
-        ...s,
-        character_name: characters.find(c => c.eve_id === s.character_eve_id)?.name,
-      })),
-    );
-  }, [characters, outCommand, systemId]);
-
-  const handleUpdateSignatures = useCallback(
-    async (newSignatures: SystemSignature[], updateOnly: boolean, skipUpdateUntouched?: boolean) => {
-      const { added, updated, removed } = getActualSigs(
-        signaturesRef.current,
-        newSignatures,
-        updateOnly,
-        skipUpdateUntouched,
-      );
-
-      await outCommand({
-        type: OutCommand.updateSignatures,
-        data: {
-          system_id: systemId,
-          added,
-          updated,
-          removed,
-        },
-      });
-
-      setSelectedSignatures([]);
-    },
-    [outCommand, systemId],
-=======
   onCountChange,
   onPendingChange,
 }: SystemSignaturesContentProps) {
@@ -213,8 +78,7 @@
 
   const [sortSettings, setSortSettings] = useLocalStorageState<{ sortField: string; sortOrder: SortOrder }>(
     'window:signatures:sort',
-    { defaultValue: { sortField: 'inserted_at', sortOrder: -1 } },
->>>>>>> 60697a50
+    { defaultValue: SORT_DEFAULT_VALUES },
   );
 
   const tableRef = useRef<HTMLDivElement>(null);
@@ -315,25 +179,6 @@
     });
   }, [signatures, settings, groupSettings, hideLinkedSignatures]);
 
-<<<<<<< HEAD
-              {showCharacterColumn && (
-                <Column
-                  field="character_name"
-                  header="Character"
-                  bodyClassName="w-[70px] text-ellipsis overflow-hidden whitespace-nowrap"
-                  sortable
-                ></Column>
-              )}
-
-              {!selectable && (
-                <Column
-                  bodyClassName="p-0 pl-1 pr-2"
-                  field="group"
-                  body={renderToolbar}
-                  // headerClassName={headerClasses}
-                  style={{ maxWidth: 26, minWidth: 26, width: 26 }}
-                ></Column>
-=======
   return (
     <div ref={tableRef} className="h-full">
       {filteredSignatures.length === 0 ? (
@@ -443,6 +288,16 @@
               sortable
             />
           )}
+
+          {showCharacterColumn && (
+            <Column
+              field="character_name"
+              header="Character"
+              bodyClassName="w-[70px] text-ellipsis overflow-hidden whitespace-nowrap"
+              sortable
+            ></Column>
+          )}
+
           {!selectable && (
             <Column
               header=""
@@ -453,7 +308,6 @@
                     <span className={PrimeIcons.PENCIL + ' text-[10px]'} />
                   </WdTooltipWrapper>
                 </div>
->>>>>>> 60697a50
               )}
               style={{ maxWidth: 26, minWidth: 26, width: 26 }}
               bodyClassName="p-0 pl-1 pr-2"
