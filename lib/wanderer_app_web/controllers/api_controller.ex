defmodule WandererAppWeb.APIController do
  use WandererAppWeb, :controller

  import Ash.Query, only: [filter: 2]

  alias WandererApp.Api
  alias WandererApp.MapSystemRepo
  alias WandererApp.MapCharacterSettingsRepo
  alias WandererApp.Api.Character
  alias WandererApp.CachedInfo


# -----------------------------------------------------------------
# Common
# -----------------------------------------------------------------

  @doc """
  GET /api/system-static-info

  Requires 'id' (the solar_system_id)

  Example:
      GET /api/common/system_static?id=31002229
      GET /api/common/system_static?id=31002229
  """
  def show_system_static(conn, params) do
    with {:ok, solar_system_str} <- require_param(params, "id"),
         {:ok, solar_system_id} <- parse_int(solar_system_str) do
      case CachedInfo.get_system_static_info(solar_system_id) do
        {:ok, system} ->
          data = static_system_to_json(system)
          json(conn, %{data: data})

        {:error, :not_found} ->
          conn
          |> put_status(:not_found)
          |> json(%{error: "System not found"})
      end
    else
      {:error, msg} ->
        conn
        |> put_status(:bad_request)
        |> json(%{error: msg})
    end
  end

# -----------------------------------------------------------------
# Map
# -----------------------------------------------------------------

@doc """
GET /api/map/systems

Requires either `?map_id=<UUID>` **OR** `?slug=<map-slug>` in the query params.

If `?all=true` is provided, **all** systems are returned.
Otherwise, only "visible" systems are returned.

Examples:
    GET /api/map/systems?map_id=466e922b-e758-485e-9b86-afae06b88363
    GET /api/map/systems?slug=my-unique-wormhole-map
    GET /api/map/systems?map_id=<UUID>&all=true
"""
def list_systems(conn, params) do
  with {:ok, map_id} <- fetch_map_id(params) do
    # Decide which function to call based on the "all" param
    repo_fun =
      if params["all"] == "true" do
        &MapSystemRepo.get_all_by_map/1
      else
        &MapSystemRepo.get_visible_by_map/1
      end

    case repo_fun.(map_id) do
      {:ok, systems} ->
        data = Enum.map(systems, &map_system_to_json/1)
        json(conn, %{data: data})

      {:error, reason} ->
        conn
        |> put_status(:not_found)
        |> json(%{error: "Could not fetch systems for map_id=#{map_id}: #{inspect(reason)}"})
    end
  else
    {:error, msg} ->
      conn
      |> put_status(:bad_request)
      |> json(%{error: msg})
  end
end


  @doc """
  GET /api/map/system

  Requires 'id' (the solar_system_id)
  plus either ?map_id=<UUID> or ?slug=<map-slug>.

  Example:
      GET /api/map/system?id=31002229&map_id=466e922b-e758-485e-9b86-afae06b88363
      GET /api/map/system?id=31002229&slug=my-unique-wormhole-map
  """
  def show_system(conn, params) do
    with {:ok, solar_system_str} <- require_param(params, "id"),
         {:ok, solar_system_id} <- parse_int(solar_system_str),
         {:ok, map_id} <- fetch_map_id(params) do
      case MapSystemRepo.get_by_map_and_solar_system_id(map_id, solar_system_id) do
        {:ok, system} ->
          data = map_system_to_json(system)
          json(conn, %{data: data})

        {:error, :not_found} ->
          conn
          |> put_status(:not_found)
          |> json(%{error: "System not found in map=#{map_id}"})
      end
    else
      {:error, msg} ->
        conn
        |> put_status(:bad_request)
        |> json(%{error: msg})
    end
  end



  @doc """
  GET /api/map/tracked_characters_with_info

  Example usage:
    GET /api/map/tracked_characters_with_info?map_id=<uuid>
    GET /api/map/tracked_characters_with_info?slug=<map-slug>

  Returns a list of tracked records, plus their fully-loaded `character` data.
  """
  def tracked_characters_with_info(conn, params) do
    with {:ok, map_id} <- fetch_map_id(params),
         {:ok, settings_list} <- get_tracked_by_map_ids(map_id),
         {:ok, char_list} <-
           read_characters_by_ids_wrapper(Enum.map(settings_list, & &1.character_id)) do

      chars_by_id = Map.new(char_list, &{&1.id, &1})

      data =
        Enum.map(settings_list, fn setting ->
          found_char = Map.get(chars_by_id, setting.character_id)

          %{
            id: setting.id,
            map_id: setting.map_id,
            character_id: setting.character_id,
            tracked: setting.tracked,
            inserted_at: setting.inserted_at,
            updated_at: setting.updated_at,
            character:
              if found_char do
                character_to_json(found_char)
              else
                %{}
              end
          }
        end)

      json(conn, %{data: data})
    else
      {:error, :get_tracked_error, reason} ->
        conn
        |> put_status(:not_found)
        |> json(%{error: "No tracked records found for map_id: #{inspect(reason)}"})

      {:error, :read_characters_by_ids_error, reason} ->
        conn
        |> put_status(:internal_server_error)
        |> json(%{error: "Could not load Character records: #{inspect(reason)}"})

      {:error, message} ->
        conn
        |> put_status(:bad_request)
        |> json(%{error: message})
    end
  end

  defp get_tracked_by_map_ids(map_id) do
    case MapCharacterSettingsRepo.get_tracked_by_map_all(map_id) do
      {:ok, settings_list} ->
        {:ok, settings_list}

      {:error, reason} ->
        {:error, :get_tracked_error, reason}
    end
  end

  defp read_characters_by_ids_wrapper(ids) do
    case read_characters_by_ids(ids) do
      {:ok, char_list} ->
        {:ok, char_list}

      {:error, reason} ->
        {:error, :read_characters_by_ids_error, reason}
    end
  end

  defp fetch_map_id(%{"map_id" => mid}) when is_binary(mid) and mid != "" do
    {:ok, mid}
  end

  defp fetch_map_id(%{"slug" => slug}) when is_binary(slug) and slug != "" do
    case WandererApp.Api.Map.get_map_by_slug(slug) do
      {:ok, map} ->
        {:ok, map.id}

      {:error, _reason} ->
        {:error, "No map found for slug=#{slug}"}
    end
  end

  defp fetch_map_id(_), do: {:error, "Must provide either ?map_id=UUID or ?slug=SLUG"}

  defp require_param(params, key) do
    case params[key] do
      nil -> {:error, "Missing required param: #{key}"}
      "" -> {:error, "Param #{key} cannot be empty"}
      val -> {:ok, val}
    end
  end

  defp parse_int(str) do
    case Integer.parse(str) do
      {num, ""} -> {:ok, num}
      _ -> {:error, "Invalid integer for param id=#{str}"}
    end
  end

  defp read_characters_by_ids(ids) when is_list(ids) do
    if ids == [] do
      {:ok, []}
    else
      query =
        Character
        |> filter(id in ^ids)

      Api.read(query)
    end
  end

  defp map_system_to_json(system) do
<<<<<<< HEAD
    Map.take(system, [
      :id,
      :map_id,
      :solar_system_id,
      :name,
      :custom_name,
      :description,
      :tag,
      :labels,
      :locked,
      :visible,
      :status,
      :position_x,
      :position_y,
      :inserted_at,
      :updated_at
    ])
=======
    %{
      id: system.id,
      map_id: system.map_id,
      solar_system_id: system.solar_system_id,
      name: system.name,
      custom_name: system.custom_name,
      temporary_name: system.temporary_name,
      description: system.description,
      tag: system.tag,
      labels: system.labels,
      locked: system.locked,
      visible: system.visible,
      status: system.status,
      position_x: system.position_x,
      position_y: system.position_y,
      inserted_at: system.inserted_at,
      updated_at: system.updated_at
    }
>>>>>>> 98a03d1e
  end

  defp character_to_json(ch) do
    Map.take(ch, [
      :id,
      :eve_id,
      :name,
      :corporation_id,
      :corporation_name,
      :corporation_ticker,
      :alliance_id,
      :alliance_name,
      :alliance_ticker,
      :inserted_at,
      :updated_at
    ])
  end


  defp static_system_to_json(system) do
    system
    |> Map.take([
      :solar_system_id,
      :region_id,
      :constellation_id,
      :solar_system_name,
      :solar_system_name_lc,
      :constellation_name,
      :region_name,
      :system_class,
      :security,
      :type_description,
      :class_title,
      :is_shattered,
      :effect_name,
      :effect_power,
      :statics,
      :wandering,
      :triglavian_invasion_status,
      :sun_type_id
    ])
  end

end<|MERGE_RESOLUTION|>--- conflicted
+++ resolved
@@ -244,13 +244,13 @@
   end
 
   defp map_system_to_json(system) do
-<<<<<<< HEAD
     Map.take(system, [
       :id,
       :map_id,
       :solar_system_id,
       :name,
       :custom_name,
+      :temporary_name,
       :description,
       :tag,
       :labels,
@@ -262,26 +262,6 @@
       :inserted_at,
       :updated_at
     ])
-=======
-    %{
-      id: system.id,
-      map_id: system.map_id,
-      solar_system_id: system.solar_system_id,
-      name: system.name,
-      custom_name: system.custom_name,
-      temporary_name: system.temporary_name,
-      description: system.description,
-      tag: system.tag,
-      labels: system.labels,
-      locked: system.locked,
-      visible: system.visible,
-      status: system.status,
-      position_x: system.position_x,
-      position_y: system.position_y,
-      inserted_at: system.inserted_at,
-      updated_at: system.updated_at
-    }
->>>>>>> 98a03d1e
   end
 
   defp character_to_json(ch) do
