--- conflicted
+++ resolved
@@ -181,21 +181,19 @@
     plug WandererAppWeb.Plugs.CheckAclApiKey
   end
 
-<<<<<<< HEAD
-  # pipeline :api_license_management do
-  #   plug :authenticate_lm
-  # end
-
-  # pipeline :api_license_validation do
-  #   plug :authenticate_license
-  # end
-=======
   pipeline :api_spec do
     plug OpenApiSpex.Plug.PutApiSpec,
       otp_app: :wanderer_app,
       module: WandererAppWeb.ApiSpec
   end
->>>>>>> 3937330c
+
+  # pipeline :api_license_management do
+  #   plug :authenticate_lm
+  # end
+
+  # pipeline :api_license_validation do
+  #   plug :authenticate_license
+  # end
 
   scope "/api/map/systems-kills", WandererAppWeb do
     pipe_through [:api, :api_map, :api_kills]
@@ -233,7 +231,11 @@
     get "/system-static-info", CommonAPIController, :show_system_static
   end
 
-<<<<<<< HEAD
+  scope "/api" do
+    pipe_through [:browser, :api, :api_spec]
+    get "/openapi", OpenApiSpex.Plug.RenderSpec, :show
+  end
+
   # scope "/api/licenses", WandererAppWeb do
   #   pipe_through [:api, :api_license_management]
 
@@ -248,12 +250,6 @@
 
   #   get "/validate", LicenseApiController, :validate
   # end
-=======
-  scope "/api" do
-    pipe_through [:browser, :api, :api_spec]
-    get "/openapi", OpenApiSpex.Plug.RenderSpec, :show
-  end
->>>>>>> 3937330c
 
   #
   # Browser / blog stuff
