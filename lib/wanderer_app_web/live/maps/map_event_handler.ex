--- conflicted
+++ resolved
@@ -159,7 +159,7 @@
 
   def handle_event(socket, %{event: event_name} = event)
       when event_name in @map_activity_events,
-      do: MapCharactersEventHandler.handle_server_event(event, socket)
+      do: MapActivityEventHandler.handle_server_event(event, socket)
 
   def handle_event(socket, %{event: event_name} = event)
       when event_name in @map_routes_events,
@@ -237,15 +237,14 @@
   def handle_event(socket, event),
     do: MapCoreEventHandler.handle_server_event(event, socket)
 
-  def handle_ui_event(event, body, socket) do
-    cond do
-      event in @map_characters_ui_events ->
-        MapCharactersEventHandler.handle_ui_event(event, body, socket)
-
-      event in @map_system_ui_events ->
-        MapSystemsEventHandler.handle_ui_event(event, body, socket)
-
-<<<<<<< HEAD
+  def handle_ui_event(event, body, socket)
+      when event in @map_characters_ui_events,
+      do: MapCharactersEventHandler.handle_ui_event(event, body, socket)
+
+  def handle_ui_event(event, body, socket)
+      when event in @map_system_ui_events,
+      do: MapSystemsEventHandler.handle_ui_event(event, body, socket)
+
   def handle_ui_event(event, body, socket)
       when event in @map_system_comments_ui_events,
       do: MapSystemCommentsEventHandler.handle_ui_event(event, body, socket)
@@ -253,30 +252,37 @@
   def handle_ui_event(event, body, socket)
       when event in @map_connection_ui_events,
       do: MapConnectionsEventHandler.handle_ui_event(event, body, socket)
-=======
-      event in @map_connection_ui_events ->
-        MapConnectionsEventHandler.handle_ui_event(event, body, socket)
->>>>>>> c6c6adb7
-
-      event in @map_routes_ui_events ->
-        MapRoutesEventHandler.handle_ui_event(event, body, socket)
-
-      event in @map_signatures_ui_events ->
-        MapSignaturesEventHandler.handle_ui_event(event, body, socket)
-
-      event in @map_structures_ui_events ->
-        MapStructuresEventHandler.handle_ui_event(event, body, socket)
-
-      event in @map_activity_ui_events ->
-        MapActivityEventHandler.handle_ui_event(event, body, socket)
-
-      event in @map_kills_ui_events and socket.assigns[:is_subscription_active?] ->
-        MapKillsEventHandler.handle_ui_event(event, body, socket)
-
-      true ->
-        MapCoreEventHandler.handle_ui_event(event, body, socket)
-    end
-  end
+
+  def handle_ui_event(event, body, socket)
+      when event in @map_routes_ui_events,
+      do: MapRoutesEventHandler.handle_ui_event(event, body, socket)
+
+  def handle_ui_event(event, body, socket)
+      when event in @map_signatures_ui_events,
+      do: MapSignaturesEventHandler.handle_ui_event(event, body, socket)
+
+  def handle_ui_event(event, body, socket)
+      when event in @map_structures_ui_events,
+      do: MapStructuresEventHandler.handle_ui_event(event, body, socket)
+
+  def handle_ui_event(event, body, socket)
+      when event in @map_activity_ui_events,
+      do: MapActivityEventHandler.handle_ui_event(event, body, socket)
+
+  def handle_ui_event(
+        event,
+        body,
+        %{
+          assigns: %{
+            is_subscription_active?: true
+          }
+        } = socket
+      )
+      when event in @map_kills_ui_events,
+      do: MapKillsEventHandler.handle_ui_event(event, body, socket)
+
+  def handle_ui_event(event, body, socket),
+    do: MapCoreEventHandler.handle_ui_event(event, body, socket)
 
   def get_system_static_info(nil), do: nil
 
