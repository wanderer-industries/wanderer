defmodule WandererApp.Maps do
  @moduledoc false
  use Nebulex.Caching

  require Ash.Query
<<<<<<< HEAD
  import Ecto.Query
=======
  require Logger
>>>>>>> c6c6adb7

  @minimum_route_attrs [
    :system_class,
    :class_title,
    :security,
    :triglavian_invasion_status,
    :solar_system_id,
    :solar_system_name,
    :region_name,
    :is_shattered
  ]

  def find_routes(map_id, hubs, origin, routes_settings) do
    {:ok, routes} =
      WandererApp.Esi.find_routes(
        map_id,
        origin,
        hubs,
        routes_settings
      )

    systems_static_data =
      routes
      |> Enum.map(fn route_info -> route_info.systems end)
      |> List.flatten()
      |> Enum.uniq()
      |> Task.async_stream(
        fn system_id ->
          case WandererApp.CachedInfo.get_system_static_info(system_id) do
            {:ok, nil} ->
              nil

            {:ok, system} ->
              system |> Map.take(@minimum_route_attrs)
          end
        end,
        max_concurrency: 10
      )
      |> Enum.map(fn {:ok, val} -> val end)

    {:ok, %{routes: routes, systems_static_data: systems_static_data}}
  end

  def get_available_maps() do
    case WandererApp.Api.Map.available() do
      {:ok, maps} -> {:ok, maps}
      _ -> {:ok, []}
    end
  end

  def get_available_maps(current_user) do
    case WandererApp.Api.Map.available(%{}, actor: current_user) do
      {:ok, maps} -> {:ok, maps |> filter_blocked_maps(current_user)}
      _ -> {:ok, []}
    end
  end

  def get_tracked_map_characters(map_id, current_user) do
    case WandererApp.MapCharacterSettingsRepo.get_tracked_by_map_filtered(
           map_id,
           current_user.characters |> Enum.map(& &1.id)
         ) do
      {:ok, settings} ->
        {:ok,
         settings
         |> Enum.map(fn s -> s |> Ash.load!(:character) |> Map.get(:character) end)}

      _ ->
        {:ok, []}
    end
  end

  def load_characters(map, character_settings, user_id) do
    {:ok, user_characters} =
      WandererApp.Api.Character.active_by_user(%{user_id: user_id})

    characters =
      map
      |> get_map_available_characters(user_characters)
      |> Enum.map(fn c ->
        map_character(c, character_settings |> Enum.find(&(&1.character_id == c.id)))
      end)

    {:ok, %{characters: characters}}
  end

  def map_character(
        %{name: name, id: id, eve_id: eve_id, corporation_ticker: corporation_ticker} =
          _character,
        nil
      ),
      do: %{
        name: name,
        id: id,
        eve_id: eve_id,
        corporation_ticker: corporation_ticker,
        tracked: false,
        followed: false
      }

  def map_character(
        %{name: name, id: id, eve_id: eve_id, corporation_ticker: corporation_ticker} =
          _character,
        %{tracked: tracked, followed: followed} = _character_settings
      ),
      do: %{
        name: name,
        id: id,
        eve_id: eve_id,
        corporation_ticker: corporation_ticker,
        tracked: tracked,
        followed: followed
      }

  @decorate cacheable(
              cache: WandererApp.Cache,
              key: "map_characters-#{map_id}",
              opts: [ttl: :timer.seconds(5)]
            )
  defp _get_map_characters(%{id: map_id} = map) do
    map_acls =
      map.acls
      |> Enum.map(fn acl -> acl |> Ash.load!(:members) end)

    map_acl_owner_ids =
      map_acls
      |> Enum.map(fn acl -> acl.owner_id end)

    map_members =
      map_acls
      |> Enum.map(fn acl -> acl.members end)
      |> List.flatten()
      |> Enum.filter(fn member -> member.role != :blocked end)

    map_member_eve_ids =
      map_members
      |> Enum.filter(fn member -> not is_nil(member.eve_character_id) end)
      |> Enum.map(fn member -> member.eve_character_id end)

    map_member_corporation_ids =
      map_members
      |> Enum.filter(fn member -> not is_nil(member.eve_corporation_id) end)
      |> Enum.map(fn member -> member.eve_corporation_id end)

    map_member_alliance_ids =
      map_members
      |> Enum.filter(fn member -> not is_nil(member.eve_alliance_id) end)
      |> Enum.map(fn member -> member.eve_alliance_id end)

    {:ok,
     %{
       map_acl_owner_ids: map_acl_owner_ids,
       map_member_eve_ids: map_member_eve_ids,
       map_member_corporation_ids: map_member_corporation_ids,
       map_member_alliance_ids: map_member_alliance_ids
     }}
  end

  defp get_map_available_characters(map, user_characters) do
    {:ok,
     %{
       map_acl_owner_ids: map_acl_owner_ids,
       map_member_eve_ids: map_member_eve_ids,
       map_member_corporation_ids: map_member_corporation_ids,
       map_member_alliance_ids: map_member_alliance_ids
     }} = _get_map_characters(map)

    filtered_characters = user_characters
    |> Enum.filter(fn c ->
      is_owner = c.id == map.owner_id
      is_acl_owner = c.id in map_acl_owner_ids
      is_member_eve = c.eve_id in map_member_eve_ids
      is_member_corp = to_string(c.corporation_id) in map_member_corporation_ids
      is_member_alliance = to_string(c.alliance_id) in map_member_alliance_ids

      has_access = is_owner or is_acl_owner or is_member_eve or is_member_corp or is_member_alliance

      has_access
    end)


    filtered_characters
  end

  defp filter_blocked_maps(maps, current_user) do
    user_character_ids = current_user.characters |> Enum.map(& &1.id)
    user_character_eve_ids = current_user.characters |> Enum.map(& &1.eve_id)

    user_character_corporation_ids =
      current_user.characters
      |> Enum.map(& &1.corporation_id)
      |> Enum.map(&to_string/1)

    user_character_alliance_ids =
      current_user.characters
      |> Enum.map(& &1.alliance_id)
      |> Enum.map(&to_string/1)

    maps
    |> Enum.reduce([], fn map, acc ->
      case map.owner_id in user_character_ids do
        true ->
          [map | acc]

        false ->
          case map.acls do
            nil ->
              [map | acc]

            acls ->
              acls =
                acls
                |> Enum.map(fn acl -> acl |> Ash.load!(:members) end)

              is_blocked_any =
                acls
                |> Enum.any?(fn acl ->
                  case acl.members do
                    nil ->
                      false

                    members ->
                      members
                      |> Enum.any?(fn member ->
                        (member.role == :blocked and
                           member.eve_character_id in user_character_eve_ids) or
                          (member.role == :blocked and
                             member.eve_corporation_id in user_character_corporation_ids) or
                          (member.role == :blocked and
                             member.eve_alliance_id in user_character_alliance_ids)
                      end)
                  end
                end)

              is_allowed_character =
                acls
                |> Enum.any?(fn acl ->
                  is_owner = acl.owner_id in user_character_ids

                  is_allowed_members =
                    case acl.members do
                      nil ->
                        false

                      members ->
                        members
                        |> Enum.any?(fn member ->
                          member.role != :blocked and
                            member.eve_character_id in user_character_eve_ids
                        end)
                    end

                  is_owner or is_allowed_members
                end)

              case [is_blocked_any, is_allowed_character] do
                [_, true] ->
                  [map | acc]

                [false, false] ->
                  [map | acc]

                _ ->
                  acc
              end
          end
      end
    end)
  end

  def get_system_comments_activity(system_id) do
    from(sc in WandererApp.Api.MapSystemComment,
      where: sc.system_id == ^system_id,
      group_by: [sc.id],
      select: {count(sc.id)}
    )
    |> WandererApp.Repo.all()
  end

  def can_edit?(map, user) do
    user_is_owner?(user, map) or
      user_has_roles?(user, map, [:admin])
  end

  def can_view_acls?(map, user) do
    user_is_owner?(user, map) or
      user_has_roles?(user, map, [:admin, :manager])
  end

  def user_is_owner?(user, map) do
    character_ids = user.characters |> Enum.map(& &1.id)

    acl_owner_ids = map.acls |> Enum.map(& &1.owner_id)

    map.owner_id in character_ids or character_ids |> Enum.any?(fn id -> id in acl_owner_ids end)
  end

  def user_has_roles?(user, map, roles) do
    acl_roles_eve_ids =
      map.acls
      |> Enum.map(fn acl -> acl.members end)
      |> List.flatten()
      |> Enum.filter(fn member -> member.role in roles end)
      |> Enum.map(fn member -> member.eve_character_id end)

    character_eve_ids = user.characters |> Enum.map(& &1.eve_id)

    character_eve_ids |> Enum.any?(fn eve_id -> eve_id in acl_roles_eve_ids end)
  end

  def check_user_can_delete_map(map_slug, current_user) do
    map_slug
    |> WandererApp.Api.Map.get_map_by_slug()
    |> Ash.load([:owner, :acls, :user_permissions], actor: current_user)
    |> case do
      {:ok,
       %{
         user_permissions: user_permissions,
         owner_id: owner_id
       } = map} ->
        user_permissions =
          WandererApp.Permissions.get_map_permissions(
            user_permissions,
            owner_id,
            current_user.characters |> Enum.map(& &1.id)
          )

        case user_permissions.delete_map do
          true ->
            {:ok, map}

          _ ->
            {:error, :not_authorized}
        end

      error ->
        {:error, error}
    end
  end
end<|MERGE_RESOLUTION|>--- conflicted
+++ resolved
@@ -3,11 +3,8 @@
   use Nebulex.Caching
 
   require Ash.Query
-<<<<<<< HEAD
   import Ecto.Query
-=======
   require Logger
->>>>>>> c6c6adb7
 
   @minimum_route_attrs [
     :system_class,
@@ -175,7 +172,7 @@
        map_member_alliance_ids: map_member_alliance_ids
      }} = _get_map_characters(map)
 
-    filtered_characters = user_characters
+    user_characters
     |> Enum.filter(fn c ->
       is_owner = c.id == map.owner_id
       is_acl_owner = c.id in map_acl_owner_ids
@@ -187,9 +184,6 @@
 
       has_access
     end)
-
-
-    filtered_characters
   end
 
   defp filter_blocked_maps(maps, current_user) do
