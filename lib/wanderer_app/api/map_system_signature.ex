--- conflicted
+++ resolved
@@ -134,13 +134,11 @@
     attribute :kind, :string
     attribute :group, :string
 
-<<<<<<< HEAD
     attribute :custom_info, :string do
       allow_nil? true
     end
-=======
+
     attribute :updated, :integer
->>>>>>> 080af16d
 
     create_timestamp(:inserted_at)
     update_timestamp(:updated_at)
