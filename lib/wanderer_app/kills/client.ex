defmodule WandererApp.Kills.Client do
  @moduledoc """
  WebSocket client for WandererKills service.

  Follows patterns established in the character and map modules.
  """

  use GenServer
  require Logger

  alias WandererApp.Kills.{MessageHandler, Config}
  alias WandererApp.Kills.Subscription.{Manager, MapIntegration}
  alias Phoenix.Channels.GenSocketClient

  # Simple retry configuration - inline like character module
  @retry_delays [5_000, 10_000, 30_000, 60_000]
  @max_retries 10
  @health_check_interval :timer.seconds(30)  # Check every 30 seconds

  defstruct [
    :socket_pid,
    :retry_timer_ref,
    :connection_timeout_ref,
    connected: false,
    connecting: false,
    subscribed_systems: MapSet.new(),
    retry_count: 0,
    last_error: nil
  ]

  # Client API

  @spec start_link(keyword()) :: GenServer.on_start()
  def start_link(opts) do
    GenServer.start_link(__MODULE__, opts, name: __MODULE__)
  end

  @spec subscribe_to_systems([integer()]) :: :ok | {:error, atom()}
  def subscribe_to_systems(system_ids) do
    case validate_system_ids(system_ids) do
      {:ok, valid_ids} ->
        GenServer.cast(__MODULE__, {:subscribe_systems, valid_ids})

      {:error, _} = error ->
        Logger.error("[Client] Invalid system IDs: #{inspect(system_ids)}")
        error
    end
  end

  @spec unsubscribe_from_systems([integer()]) :: :ok | {:error, atom()}
  def unsubscribe_from_systems(system_ids) do
    case validate_system_ids(system_ids) do
      {:ok, valid_ids} ->
        GenServer.cast(__MODULE__, {:unsubscribe_systems, valid_ids})

      {:error, _} = error ->
        Logger.error("[Client] Invalid system IDs: #{inspect(system_ids)}")
        error
    end
  end

  @spec get_status() :: {:ok, map()} | {:error, term()}
  def get_status do
    GenServer.call(__MODULE__, :get_status)
  catch
    :exit, _ -> {:error, :not_running}
  end

  @spec reconnect() :: :ok | {:error, term()}
  def reconnect do
    GenServer.call(__MODULE__, :reconnect)
  catch
    :exit, _ -> {:error, :not_running}
  end

  @spec force_health_check() :: :ok
  def force_health_check do
    send(__MODULE__, :health_check)
    :ok
  end

  # Server callbacks
  @impl true
  def init(_opts) do
    if Config.enabled?() do
      # Start connection attempt immediately
      send(self(), :connect)

      # Schedule first health check after a reasonable delay
      Process.send_after(self(), :health_check, @health_check_interval)

      {:ok, %__MODULE__{}}
    else
      Logger.info("[Client] Kills integration disabled")
      :ignore
    end
  end

  @impl true
  def handle_info(:connect, %{connecting: true} = state) do
    {:noreply, state}
  end

  def handle_info(:connect, %{connected: true} = state) do
    {:noreply, state}
  end

  def handle_info(:connect, state) do
    Logger.info("[Client] Initiating connection attempt (retry count: #{state.retry_count})")
    state = cancel_retry(state)
    new_state = attempt_connection(%{state | connecting: true})
    {:noreply, new_state}
  end

  def handle_info(:retry_connection, %{connecting: true} = state) do
    {:noreply, %{state | retry_timer_ref: nil}}
  end

  def handle_info(:retry_connection, %{connected: true} = state) do
    {:noreply, %{state | retry_timer_ref: nil}}
  end

  def handle_info(:retry_connection, state) do
    state = %{state | retry_timer_ref: nil, connecting: true}
    new_state = attempt_connection(state)
    {:noreply, new_state}
  end

  def handle_info(:refresh_subscriptions, %{connected: true} = state) do
    case MapIntegration.get_tracked_system_ids() do
      {:ok, system_list} ->
        if system_list != [] do
          subscribe_to_systems(system_list)
        end

      {:error, reason} ->
        Logger.error(
          "[Client] Failed to refresh subscriptions: #{inspect(reason)}, scheduling retry"
        )

        Process.send_after(self(), :refresh_subscriptions, 5000)
    end

    {:noreply, state}
  end

  def handle_info(:refresh_subscriptions, state) do
    # Not connected yet, retry later
    Process.send_after(self(), :refresh_subscriptions, 5000)
    {:noreply, state}
  end

  def handle_info({:connected, socket_pid}, state) do
    Logger.info("[Client] WebSocket connected, socket_pid: #{inspect(socket_pid)}")
    # Monitor the socket process so we know if it dies
    Process.monitor(socket_pid)

    new_state =
      %{
        state
        | connected: true,
          connecting: false,
          socket_pid: socket_pid,
          retry_count: 0,  # Reset retry count only on successful connection
          last_error: nil
      }
      |> cancel_retry()
      |> cancel_connection_timeout()

    {:noreply, new_state}
  end

  # Guard against duplicate disconnection events
  def handle_info({:disconnected, reason}, %{connected: false, connecting: false} = state) do
    {:noreply, state}
  end

  def handle_info({:disconnected, reason}, state) do
    Logger.warning("[Client] WebSocket disconnected: #{inspect(reason)} (was connected: #{state.connected}, was connecting: #{state.connecting})")
<<<<<<< HEAD
    
    # Log additional context
    Logger.info("[Client] Disconnection context: retry_count=#{state.retry_count}, subscribed_systems=#{MapSet.size(state.subscribed_systems)}")
=======
>>>>>>> af0869a3

    # Cancel connection timeout if pending
    state = cancel_connection_timeout(state)

    state =
      %{state |
        connected: false,
        connecting: false,
        socket_pid: nil,
        last_error: reason
      }

    if should_retry?(state) do
      {:noreply, schedule_retry(state)}
    else
      Logger.error("[Client] Max retry attempts (#{@max_retries}) reached. Will not retry automatically.")
      {:noreply, state}
    end
  end

  def handle_info(:health_check, state) do
    health_status = check_health(state)
    new_state = case health_status do
      :healthy ->
        state

      :needs_reconnect ->
        Logger.warning("[Client] Connection unhealthy, triggering reconnect (retry count: #{state.retry_count})")
        # Don't reset retry count during health check failures
        if state.connected or state.connecting do
          send(self(), {:disconnected, :health_check_failed})
          %{state | connected: false, connecting: false, socket_pid: nil}
        else
          # Already disconnected, just maintain state
          state
        end
    end

    schedule_health_check()
    {:noreply, new_state}
  end

  # Handle process DOWN messages for socket monitoring
  def handle_info({:DOWN, _ref, :process, pid, reason}, %{socket_pid: pid} = state) do
    Logger.error("[Client] Socket process died: #{inspect(reason)}")
    send(self(), {:disconnected, {:socket_died, reason}})
    {:noreply, state}
  end

  def handle_info({:DOWN, _ref, :process, _pid, _reason}, state) do
    # Ignore DOWN messages for other processes
    {:noreply, state}
  end

  def handle_info({:connection_timeout, socket_pid}, %{socket_pid: socket_pid} = state) do
    Logger.error("[Client] Connection timeout - socket process failed to connect within 10s (retry #{state.retry_count}/#{@max_retries})")

    # Kill the socket process if it's still alive
    if socket_alive?(socket_pid) do
      try do
        GenServer.stop(socket_pid, :normal, 5000)
      catch
        :exit, _ -> :ok
      end
    end

    # Clear connection timeout ref
    state = %{state | connection_timeout_ref: nil}

    # Treat this as a disconnection
    send(self(), {:disconnected, :connection_timeout})
    {:noreply, state}
  end

  def handle_info({:connection_timeout, _old_pid}, state) do
    {:noreply, state}
  end

  # Handle process DOWN messages for socket monitoring
  def handle_info({:DOWN, _ref, :process, pid, reason}, %{socket_pid: pid} = state) do
    Logger.error("[Client] Socket process died: #{inspect(reason)}")
    send(self(), {:disconnected, {:socket_died, reason}})
    {:noreply, state}
  end

  def handle_info({:DOWN, _ref, :process, _pid, _reason}, state) do
    # Ignore DOWN messages for other processes
    {:noreply, state}
  end

  def handle_info(_msg, state), do: {:noreply, state}

  @impl true
  def handle_cast({:subscribe_systems, system_ids}, state) do
    {updated_systems, to_subscribe} =
      Manager.subscribe_systems(state.subscribed_systems, system_ids)

    # Log subscription details
    if length(to_subscribe) > 0 do
      # Get map information for the systems
      map_info = get_system_map_info(to_subscribe)

      Logger.debug(fn ->
        "[Client] Subscribing to #{length(to_subscribe)} new systems. " <>
        "Total subscribed: #{MapSet.size(updated_systems)}. " <>
        "Map breakdown: #{inspect(map_info)}" end
      )
    end

    if length(to_subscribe) > 0 and state.socket_pid do
      Manager.sync_with_server(state.socket_pid, to_subscribe, [])
    end

    {:noreply, %{state | subscribed_systems: updated_systems}}
  end

  def handle_cast({:unsubscribe_systems, system_ids}, state) do
    {updated_systems, to_unsubscribe} =
      Manager.unsubscribe_systems(state.subscribed_systems, system_ids)
    if length(to_unsubscribe) > 0 and state.socket_pid do
      Manager.sync_with_server(state.socket_pid, [], to_unsubscribe)
    end

    {:noreply, %{state | subscribed_systems: updated_systems}}
  end

  @impl true
  def handle_call(:get_status, _from, state) do
    status = %{
      connected: state.connected,
      connecting: state.connecting,
      retry_count: state.retry_count,
      last_error: state.last_error,
      subscribed_systems: MapSet.size(state.subscribed_systems),
      socket_alive: socket_alive?(state.socket_pid),
      subscriptions: %{
        subscribed_systems: MapSet.to_list(state.subscribed_systems)
      }
    }

    {:reply, {:ok, status}, state}
  end

  def handle_call(:reconnect, _from, state) do
    state = cancel_retry(state)

    if state.socket_pid do
      disconnect_socket(state.socket_pid)
    end

    new_state = %{
      state
      | connected: false,
        connecting: false,
        socket_pid: nil,
        retry_count: 0,  # Manual reconnect resets retry count
        last_error: nil
    }

    send(self(), :connect)
    {:reply, :ok, new_state}
  end

  # Private functions

  defp attempt_connection(state) do
    case connect_to_server() do
      {:ok, socket_pid} ->
        timeout_ref = Process.send_after(self(), {:connection_timeout, socket_pid}, 10_000)
        %{state | socket_pid: socket_pid, connecting: true, connection_timeout_ref: timeout_ref}

      {:error, reason} ->
        Logger.error("[Client] Connection failed: #{inspect(reason)}")
        schedule_retry(%{state | connecting: false, last_error: reason})
    end
  end

  defp connect_to_server do
    url = Config.server_url()
<<<<<<< HEAD
    websocket_url = "#{url}/socket/websocket"
    
    Logger.info("[Client] Attempting connection to: #{websocket_url}")
    
=======
>>>>>>> af0869a3
    systems =
      case MapIntegration.get_tracked_system_ids() do
        {:ok, system_list} ->
          system_list
        {:error, reason} ->
          Logger.warning(
            "[Client] Failed to get tracked system IDs for initial subscription: #{inspect(reason)}, will retry after connection"
          )

          # Return empty list but schedule immediate refresh after connection
          Process.send_after(self(), :refresh_subscriptions, 1000)
          []
      end

    handler_state = %{
      server_url: url,
      parent: self(),
      subscribed_systems: systems,
      disconnected: false
    }

    # GenSocketClient expects transport_opts to be wrapped in a specific format
    opts = [
      transport_opts: [
        timeout: 10_000,  # 10 second connection timeout
        tcp_opts: [
          connect_timeout: 10_000,  # TCP connection timeout
          send_timeout: 5_000,
          recv_timeout: 5_000
        ]
      ]
    ]

    case GenSocketClient.start_link(
           __MODULE__.Handler,
           Phoenix.Channels.GenSocketClient.Transport.WebSocketClient,
           handler_state,
           opts
         ) do
      {:ok, socket_pid} ->
        {:ok, socket_pid}

      error ->
        Logger.error("[Client] Failed to start WebSocket client: #{inspect(error)}")
        error
    end
  end

  defp should_retry?(%{retry_count: count}) when count >= @max_retries, do: false
  defp should_retry?(_), do: true

  defp schedule_retry(state) do
    # Cancel any existing retry timer first
    state = cancel_retry(state)

    # Increment retry count first
    new_retry_count = state.retry_count + 1
<<<<<<< HEAD
    base_delay = Enum.at(@retry_delays, min(state.retry_count, length(@retry_delays) - 1))
    
    # Add jitter to prevent thundering herd (0-2000ms)
    jitter = :rand.uniform(2000)
    delay = base_delay + jitter
    
    Logger.info("[Client] Scheduling retry #{new_retry_count}/#{@max_retries} in #{delay}ms (base: #{base_delay}ms + jitter: #{jitter}ms)")
=======
    delay = Enum.at(@retry_delays, min(state.retry_count, length(@retry_delays) - 1))
>>>>>>> af0869a3

    timer_ref = Process.send_after(self(), :retry_connection, delay)
    %{state | retry_timer_ref: timer_ref, retry_count: new_retry_count}
  end

  defp cancel_retry(%{retry_timer_ref: nil} = state), do: state

  defp cancel_retry(%{retry_timer_ref: timer_ref} = state) do
    Process.cancel_timer(timer_ref)
    %{state | retry_timer_ref: nil}
  end

  defp cancel_connection_timeout(%{connection_timeout_ref: nil} = state), do: state

  defp cancel_connection_timeout(%{connection_timeout_ref: ref} = state) do
    Process.cancel_timer(ref)
    %{state | connection_timeout_ref: nil}
  end

  defp check_health(%{connecting: true} = _state) do
    :healthy  # Don't interfere with ongoing connection attempts
  end

  defp check_health(%{connected: false, retry_timer_ref: ref} = _state) when not is_nil(ref) do
    :healthy  # Don't interfere with scheduled retries
  end

  defp check_health(%{connected: false} = state) do
    if should_retry?(state) do
      :needs_reconnect
    else
      :healthy  # Max retries reached, don't trigger more
    end
  end

  defp check_health(%{socket_pid: nil} = state) do
    Logger.debug("[Client] Health check: no socket pid")
    :needs_reconnect
  end

  defp check_health(%{socket_pid: pid} = state) do
    if socket_alive?(pid) do
      :healthy
    else
      Logger.warning("[Client] Health check: Socket process #{inspect(pid)} is dead")
      :needs_reconnect
    end
  end

  defp socket_alive?(nil), do: false
  defp socket_alive?(pid), do: Process.alive?(pid)

  defp disconnect_socket(nil), do: :ok

  defp disconnect_socket(pid) when is_pid(pid) do
    if Process.alive?(pid) do
      GenServer.stop(pid, :normal)
    end
  end

  defp schedule_health_check do
    Process.send_after(self(), :health_check, @health_check_interval)
  end

  defp handle_connection_lost(%{connected: false} = _state) do
    Logger.debug("[Client] Connection already lost, skipping cleanup")
  end

  defp handle_connection_lost(state) do
    Logger.warning("[Client] Connection lost, cleaning up and reconnecting")

    # Clean up existing socket
    if state.socket_pid do
      disconnect_socket(state.socket_pid)
    end

    # Reset state and trigger reconnection
    send(self(), {:disconnected, :connection_lost})
  end


  # Handler module for WebSocket events
  defmodule Handler do
    @moduledoc """
    WebSocket handler for the kills client.

    Handles Phoenix Channel callbacks for WebSocket communication.
    """

    @behaviour Phoenix.Channels.GenSocketClient
    require Logger

    alias WandererApp.Kills.MessageHandler

    @impl true
    def init(state) do
      ws_url = "#{state.server_url}/socket/websocket"
      # Configure with heartbeat interval (Phoenix default is 30s)
      params = [
        {"vsn", "2.0.0"},
        {"heartbeat", "30000"}  # 30 second heartbeat
      ]
      {:connect, ws_url, params, state}
    end

    @impl true
    def handle_connected(transport, state) do
      join_params = %{
        systems: state.subscribed_systems,
        client_identifier: "wanderer_app"
      }

      case GenSocketClient.join(transport, "killmails:lobby", join_params) do
        {:ok, response} ->
          send(state.parent, {:connected, self()})
          # Reset disconnected flag on successful connection
          {:ok, %{state | disconnected: false}}

        {:error, reason} ->
          Logger.error("[Handler] Failed to join channel: #{inspect(reason)}")
          send(state.parent, {:disconnected, {:join_error, reason}})
          {:ok, %{state | disconnected: true}}
      end
    end

    @impl true
    def handle_disconnected(reason, state) do
      if state.disconnected do
        {:ok, state}
      else
        Logger.warning("[Handler] Disconnected from server: #{inspect(reason)}")
<<<<<<< HEAD
        Logger.info("[Handler] Connection URL: #{inspect(state.url)}, Transport PID: #{inspect(self())}")
=======
>>>>>>> af0869a3
        send(state.parent, {:disconnected, reason})
        {:ok, %{state | disconnected: true}}
      end
    end

    @impl true
    def handle_channel_closed(topic, payload, _transport, state) do
      if state.disconnected do
        {:ok, state}
      else
        Logger.warning("[Handler] Channel #{topic} closed with payload: #{inspect(payload)}")
        send(state.parent, {:disconnected, {:channel_closed, topic}})
        {:ok, %{state | disconnected: true}}
      end
    end

    @impl true
    def handle_message(topic, event, payload, _transport, state) do
      case {topic, event} do
        {"killmails:lobby", "killmail_update"} ->
          # Use supervised task to handle failures gracefully
          Task.Supervisor.start_child(
            WandererApp.Kills.TaskSupervisor,
            fn -> MessageHandler.process_killmail_update(payload) end
          )

        {"killmails:lobby", "kill_count_update"} ->
          # Use supervised task to handle failures gracefully
          Task.Supervisor.start_child(
            WandererApp.Kills.TaskSupervisor,
            fn -> MessageHandler.process_kill_count_update(payload) end
          )

        _ ->
          Logger.debug("[Handler] Unhandled message: #{topic} - #{event}")
          :ok
      end

      {:ok, state}
    end

    @impl true
    def handle_reply(_topic, _ref, _payload, _transport, state), do: {:ok, state}

    @impl true
    def handle_info({:subscribe_systems, system_ids}, transport, state) do
      case push_to_channel(transport, "subscribe_systems", %{"systems" => system_ids}) do
        :ok ->
          Logger.debug(fn -> "[Handler] Successfully pushed subscribe_systems event" end)
        error ->
          Logger.error("[Handler] Failed to push subscribe_systems: #{inspect(error)}")
      end

      {:ok, state}
    end

    @impl true
    def handle_info({:unsubscribe_systems, system_ids}, transport, state) do
      case push_to_channel(transport, "unsubscribe_systems", %{"systems" => system_ids}) do
        :ok ->
          Logger.debug(fn -> "[Handler] Successfully pushed unsubscribe_systems event" end)
        error ->
          Logger.error("[Handler] Failed to push unsubscribe_systems: #{inspect(error)}")
      end

      {:ok, state}
    end

    @impl true
    def handle_info(_msg, _transport, state) do
      {:ok, state}
    end

    @impl true
    def handle_call(_msg, _from, _transport, state),
      do: {:reply, {:error, :not_implemented}, state}

    @impl true
    def handle_joined(_topic, _payload, _transport, state), do: {:ok, state}

    @impl true
    def handle_join_error(topic, payload, _transport, state) do
      if state.disconnected do
        {:ok, state}
      else
        Logger.error("[Handler] Join error on #{topic}: #{inspect(payload)}")
        send(state.parent, {:disconnected, {:join_error, {topic, payload}}})
        {:ok, %{state | disconnected: true}}
      end
    end

    defp push_to_channel(transport, event, payload) do
      Logger.debug(fn -> "[Handler] Pushing event '#{event}' with payload: #{inspect(payload)}" end)

      case GenSocketClient.push(transport, "killmails:lobby", event, payload) do
        {:ok, ref} ->
          Logger.debug(fn -> "[Handler] Push successful, ref: #{inspect(ref)}" end)
          :ok
        error ->
          Logger.error("[Handler] Push failed: #{inspect(error)}")
          error
      end
    end
  end

  # Validation functions (inlined from Validation module)

  @spec validate_system_id(any()) :: {:ok, integer()} | {:error, :invalid_system_id}
  defp validate_system_id(system_id)
       when is_integer(system_id) and system_id > 30_000_000 and system_id < 33_000_000 do
    {:ok, system_id}
  end

  defp validate_system_id(system_id) when is_binary(system_id) do
    case Integer.parse(system_id) do
      {id, ""} when id > 30_000_000 and id < 33_000_000 ->
        {:ok, id}

      _ ->
        {:error, :invalid_system_id}
    end
  end

  defp validate_system_id(_), do: {:error, :invalid_system_id}

  @spec validate_system_ids(list()) :: {:ok, [integer()]} | {:error, :invalid_system_ids}
  defp validate_system_ids(system_ids) when is_list(system_ids) do
    results = Enum.map(system_ids, &validate_system_id/1)

    case Enum.all?(results, &match?({:ok, _}, &1)) do
      true ->
        valid_ids = Enum.map(results, fn {:ok, id} -> id end)
        {:ok, valid_ids}

      false ->
        {:error, :invalid_system_ids}
    end
  end

  defp validate_system_ids(_), do: {:error, :invalid_system_ids}

  # Helper function to get map information for systems
  defp get_system_map_info(system_ids) do
    # Use the SystemMapIndex to get map associations
    system_ids
    |> Enum.reduce(%{}, fn system_id, acc ->
      maps = WandererApp.Kills.Subscription.SystemMapIndex.get_maps_for_system(system_id)
      Enum.reduce(maps, acc, fn map_id, inner_acc ->
        Map.update(inner_acc, map_id, 1, &(&1 + 1))
      end)
    end)
    |> Enum.map_join(", ", fn {map_id, count} -> "#{map_id}: #{count} systems" end)
    |> case do
      "" -> "no map associations found"
      info -> info
    end
  end
end<|MERGE_RESOLUTION|>--- conflicted
+++ resolved
@@ -177,13 +177,6 @@
 
   def handle_info({:disconnected, reason}, state) do
     Logger.warning("[Client] WebSocket disconnected: #{inspect(reason)} (was connected: #{state.connected}, was connecting: #{state.connecting})")
-<<<<<<< HEAD
-    
-    # Log additional context
-    Logger.info("[Client] Disconnection context: retry_count=#{state.retry_count}, subscribed_systems=#{MapSet.size(state.subscribed_systems)}")
-=======
->>>>>>> af0869a3
-
     # Cancel connection timeout if pending
     state = cancel_connection_timeout(state)
 
@@ -362,13 +355,7 @@
 
   defp connect_to_server do
     url = Config.server_url()
-<<<<<<< HEAD
     websocket_url = "#{url}/socket/websocket"
-    
-    Logger.info("[Client] Attempting connection to: #{websocket_url}")
-    
-=======
->>>>>>> af0869a3
     systems =
       case MapIntegration.get_tracked_system_ids() do
         {:ok, system_list} ->
@@ -426,17 +413,12 @@
 
     # Increment retry count first
     new_retry_count = state.retry_count + 1
-<<<<<<< HEAD
     base_delay = Enum.at(@retry_delays, min(state.retry_count, length(@retry_delays) - 1))
     
     # Add jitter to prevent thundering herd (0-2000ms)
     jitter = :rand.uniform(2000)
-    delay = base_delay + jitter
-    
-    Logger.info("[Client] Scheduling retry #{new_retry_count}/#{@max_retries} in #{delay}ms (base: #{base_delay}ms + jitter: #{jitter}ms)")
-=======
     delay = Enum.at(@retry_delays, min(state.retry_count, length(@retry_delays) - 1))
->>>>>>> af0869a3
+
 
     timer_ref = Process.send_after(self(), :retry_connection, delay)
     %{state | retry_timer_ref: timer_ref, retry_count: new_retry_count}
@@ -568,10 +550,6 @@
         {:ok, state}
       else
         Logger.warning("[Handler] Disconnected from server: #{inspect(reason)}")
-<<<<<<< HEAD
-        Logger.info("[Handler] Connection URL: #{inspect(state.url)}, Transport PID: #{inspect(self())}")
-=======
->>>>>>> af0869a3
         send(state.parent, {:disconnected, reason})
         {:ok, %{state | disconnected: true}}
       end
