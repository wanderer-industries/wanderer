defmodule WandererApp.MixProject do
  use Mix.Project

  @source_url "https://github.com/wanderer-industries/wanderer"
<<<<<<< HEAD
  @version "1.34.0"
=======
  @version "1.35.0"
>>>>>>> 98a03d1e

  def project do
    [
      app: :wanderer_app,
      version: @version,
      elixir: "~> 1.16",
      elixirc_paths: elixirc_paths(Mix.env()),
      start_permanent: Mix.env() == :prod,
      aliases: aliases(),
      deps: deps(),
      source_url: @source_url,
      releases: [
        wanderer_app: [
          include_executables_for: [:unix],
          steps: [:assemble, :tar],
          applications: [
            wanderer_app: :permanent
          ],
          version: "1.0.0"
        ]
      ]
    ]
  end

  # Configuration for the OTP application.
  #
  # Type `mix help compile.app` for more information.
  def application do
    [
      mod: {WandererApp.Application, []},
      extra_applications: [:logger, :runtime_tools]
    ]
  end

  # Specifies which paths to compile per environment.
  defp elixirc_paths(:test), do: ["lib", "test/support"]
  defp elixirc_paths(_), do: ["lib"]

  # Specifies your project dependencies.
  #
  # Type `mix help deps` for examples and options.
  defp deps do
    [
      {:credo, "~> 1.7", only: [:dev, :test], runtime: false},
      {:dialyxir, ">= 0.0.0", only: [:dev], runtime: false},
      {:doctor, ">= 0.0.0", only: [:dev], runtime: false},
      {:ex_doc, ">= 0.0.0", only: [:dev], runtime: false},
      {:sobelow, ">= 0.0.0", only: [:dev], runtime: false},
      {:mix_audit, ">= 0.0.0", only: [:dev], runtime: false},
      {:ex_check, "~> 0.14.0", only: [:dev], runtime: false},
      {:phoenix, "~> 1.7.12"},
      {:phoenix_ecto, "~> 4.6"},
      {:ecto_sql, "~> 3.10"},
      {:postgrex, "~> 0.19.1"},
      {:phoenix_html, "~> 4.0"},
      {:phoenix_live_reload, "~> 1.5.3", only: :dev},
      {:phoenix_live_view, "~> 0.20.17"},
      {:phoenix_pubsub, "~> 2.1"},
      {:floki, ">= 0.30.0", only: :test},
      {:phoenix_live_dashboard, "~> 0.8.3"},
      {:phoenix_ddos, "~> 1.1"},
      {:tailwind, "~> 0.2.2", runtime: Mix.env() == :dev},
      {:heroicons, "~> 0.5.5"},
      {:swoosh, "~> 1.3"},
      {:finch, "~> 0.13"},
      {:telemetry_metrics, "~> 1.0", override: true},
      {:telemetry_poller, "~> 1.0"},
      {:gettext, "~> 0.20"},
      {:jason, "~> 1.4"},
      {:dns_cluster, "~> 0.1.1"},
      {:plug_cowboy, "~> 2.5"},
      {:plug_dynamic, "~> 1.0"},
      {:plug_content_security_policy, "~> 0.2.1"},
      {:dart_sass, "~> 0.5.1", runtime: Mix.env() == :dev},
      {:oauth2, "~> 1.0 or ~> 2.0"},
      {:ueberauth, "~> 0.10.0"},
      {:req, "~> 0.4.0"},
      {:ash, "~> 3.4"},
      {:ash_cloak, "~> 0.1.2"},
      {:ash_phoenix, "~> 2.1"},
      {:ash_postgres, "~> 2.4"},
      {:exsync, "~> 0.4", only: :dev},
      {:nimble_csv, "~> 1.2.0"},
      {:cachex, "~> 3.6"},
      {:live_select, "~> 1.4"},
      {:nebulex, "~> 2.6"},
      {:decorator, "~> 1.4"},
      {:slugify, "~> 1.3"},
      {:debounce_and_throttle, "~> 0.9.0"},
      {:ex2ms, "~> 1.0"},
      {:merkle_map, "~> 0.2.1"},
      {:prom_ex, "~> 1.9"},
      {:fresh, "~> 0.4.4"},
      {:nimble_publisher, "~> 1.0"},
      {:makeup_elixir, ">= 0.0.0"},
      {:makeup_erlang, ">= 0.0.0"},
      {:better_number, "~> 1.0.0"},
      {:delta_crdt, "~> 0.6.5", override: true},
      {:qex, "~> 0.5"},
      {:site_encrypt, "~> 0.6.0"},
      {:bandit, "~> 1.0"},
      {:uuid, "~> 1.1"},
      {:cloak, "1.1.4"},
      {:quantum, "~> 3.0"},
      {:pathex, "~> 2.5"},
      {:mox, "~> 1.1", only: [:test, :integration]},
      {:git_ops, "~> 2.6.1"},
      {:version_tasks, "~> 0.12.0"},
      {:error_tracker, "~> 0.2"},
      {:ddrt, "~> 0.2.1"},
      {:live_view_events, "~> 0.1.0"}
    ]
  end

  defp aliases do
    [
      setup: ["deps.get", "ecto.setup", "assets.setup", "assets.build"],
      "ecto.setup": ["ecto.create", "ecto.migrate", "run priv/repo/seeds.exs"],
      "ecto.reset": ["ecto.drop", "ecto.setup"],
      test: ["ecto.create --quiet", "ecto.migrate --quiet", "test"],
      "assets.setup": [
        "cmd yarn install --cwd assets"
      ],
      "assets.build": [],
      "assets.deploy": [
        "assets.setup",
        "cmd --cd assets yarn run build",
        "phx.digest"
      ]
    ]
  end
end<|MERGE_RESOLUTION|>--- conflicted
+++ resolved
@@ -2,11 +2,8 @@
   use Mix.Project
 
   @source_url "https://github.com/wanderer-industries/wanderer"
-<<<<<<< HEAD
-  @version "1.34.0"
-=======
+  
   @version "1.35.0"
->>>>>>> 98a03d1e
 
   def project do
     [
