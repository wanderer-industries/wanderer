# Change Log

<!-- changelog -->

<<<<<<< HEAD
=======
## [v1.35.0](https://github.com/wanderer-industries/wanderer/compare/v1.34.0...v1.35.0) (2025-01-07)




### Features:

* Map: add "temporary system names" toggle  (#86)

>>>>>>> 98a03d1e
## [v1.34.0](https://github.com/wanderer-industries/wanderer/compare/v1.33.1...v1.34.0) (2025-01-07)




### Features:

* Map: api to allow systematic access to visible systems and tracked characters (#89)

* add limited api for system and tracked characters

## [v1.33.1](https://github.com/wanderer-industries/wanderer/compare/v1.33.0...v1.33.1) (2025-01-07)




## [v1.33.0](https://github.com/wanderer-industries/wanderer/compare/v1.32.7...v1.33.0) (2025-01-07)




### Features:

* Map: api to allow systematic access to visible systems and tracked characters (#89)

* add limited api for system and tracked characters

## [v1.32.7](https://github.com/wanderer-industries/wanderer/compare/v1.32.6...v1.32.7) (2025-01-06)




## [v1.32.6](https://github.com/wanderer-industries/wanderer/compare/v1.32.5...v1.32.6) (2025-01-06)




## [v1.32.5](https://github.com/wanderer-industries/wanderer/compare/v1.32.4...v1.32.5) (2025-01-04)




### Bug Fixes:

* map: prevent deselect on click to map (#96)

## [v1.32.4](https://github.com/wanderer-industries/wanderer/compare/v1.32.3...v1.32.4) (2025-01-02)




### Bug Fixes:

* Map: Fix 'Character Activity' modal

## [v1.32.3](https://github.com/wanderer-industries/wanderer/compare/v1.32.2...v1.32.3) (2025-01-02)




### Bug Fixes:

* Map: Fix 'Allow only tracked characters' saving

## [v1.32.2](https://github.com/wanderer-industries/wanderer/compare/v1.32.1...v1.32.2) (2025-01-02)




## [v1.32.1](https://github.com/wanderer-industries/wanderer/compare/v1.32.0...v1.32.1) (2024-12-25)




## [v1.32.0](https://github.com/wanderer-industries/wanderer/compare/v1.31.0...v1.32.0) (2024-12-24)




### Features:

* Map: Add search & update manual adding systems API

* Map: Add search & update manual adding systems API

### Bug Fixes:

* Map: Added ability to add new system to routes via routes widget

* Map: Reworked add system to map

## [v1.31.0](https://github.com/wanderer-industries/wanderer/compare/v1.30.2...v1.31.0) (2024-12-20)




### Features:

* Core: Show tracking for new users by default. Auto link characters to account fix. Add character loading indicators.

## [v1.30.2](https://github.com/wanderer-industries/wanderer/compare/v1.30.1...v1.30.2) (2024-12-17)




### Bug Fixes:

* Map: Fixed problem with ship size change.

## [v1.30.1](https://github.com/wanderer-industries/wanderer/compare/v1.30.0...v1.30.1) (2024-12-17)




### Bug Fixes:

* Map: Little rework Signatures header: change System Signatures to Signatures, and show selected system name instead.

* Map: update default size of connections

* Map: add ability set the size of wormhole and mark connection with label

## [v1.30.0](https://github.com/wanderer-industries/wanderer/compare/v1.29.5...v1.30.0) (2024-12-16)




### Features:

* Map: Fixed incorrect wrapping labels of checkboxes in System Signatures, Local and Routes. Also changed dotlan links for k-spacem now it leads to region map before, for wh all stay as it was. Added ability to chane to softer background and remove dots on background of map. Also some small design issues. #2

* Map: Fixed incorrect wrapping labels of checkboxes in System Signatures, Local and Routes. Also changed dotlan links for k-spacem now it leads to region map before, for wh all stay as it was. Added ability to chane to softer background and remove dots on background of map. Also some small design issues.

### Bug Fixes:

* Map: fixed U210, K346 for C4 shattered systems

* Map: fixed U210, K346 for shattered systems. Fixed mass of mediums chains. Fixed size of some capital chains from 3M to 3.3M. Based on https://whtype.info/ data.

* Map: removed unnecessary log

* Map: Uncomment what should not be commented

## [v1.29.5](https://github.com/wanderer-industries/wanderer/compare/v1.29.4...v1.29.5) (2024-12-14)




### Bug Fixes:

* Core: Fix character trackers cleanup

## [v1.29.4](https://github.com/wanderer-industries/wanderer/compare/v1.29.3...v1.29.4) (2024-12-10)




### Bug Fixes:

* Core: Small fixes

## [v1.29.3](https://github.com/wanderer-industries/wanderer/compare/v1.29.2...v1.29.3) (2024-12-07)




### Bug Fixes:

* Core: Increased eve DB data download timeout

## [v1.29.2](https://github.com/wanderer-industries/wanderer/compare/v1.29.1...v1.29.2) (2024-12-07)




### Bug Fixes:

* Core: Fix unpkg CDN issues, fix Abyssals sites adding as systems on map

## [v1.29.1](https://github.com/wanderer-industries/wanderer/compare/v1.29.0...v1.29.1) (2024-12-05)




## [v1.29.0](https://github.com/wanderer-industries/wanderer/compare/v1.28.1...v1.29.0) (2024-12-05)




### Features:

* Signatures: Show 'Unsplashed' signatures on the map (optionally)

## [v1.28.1](https://github.com/wanderer-industries/wanderer/compare/v1.28.0...v1.28.1) (2024-12-04)




## [v1.28.0](https://github.com/wanderer-industries/wanderer/compare/v1.27.1...v1.28.0) (2024-12-04)




### Features:

* Map: Added an option to show 'Offline characters' to map admins & managers only

## [v1.27.1](https://github.com/wanderer-industries/wanderer/compare/v1.27.0...v1.27.1) (2024-12-04)




### Bug Fixes:

* Map: Fix 'On the map' visibility

## [v1.27.0](https://github.com/wanderer-industries/wanderer/compare/v1.26.1...v1.27.0) (2024-12-03)




### Features:

* Map: Hide 'On the map' list for 'Viewer' role

## [v1.26.1](https://github.com/wanderer-industries/wanderer/compare/v1.26.0...v1.26.1) (2024-12-03)




### Bug Fixes:

* Signatures: Fix error on splash wh

## [v1.26.0](https://github.com/wanderer-industries/wanderer/compare/v1.25.2...v1.26.0) (2024-12-03)




### Features:

* Signatures: Keep 'Lazy delete' enabled setting

## [v1.25.2](https://github.com/wanderer-industries/wanderer/compare/v1.25.1...v1.25.2) (2024-12-01)




### Bug Fixes:

* Signatures: Fix lazy delete on system switch

## [v1.25.1](https://github.com/wanderer-industries/wanderer/compare/v1.25.0...v1.25.1) (2024-11-28)




### Bug Fixes:

* Signatures: Fix colors & add 'Backspace' hotkey to delete signatures

## [v1.25.0](https://github.com/wanderer-industries/wanderer/compare/v1.24.2...v1.25.0) (2024-11-28)




### Features:

* Signatures: Automatically remove signature if linked system removed

## [v1.24.2](https://github.com/wanderer-industries/wanderer/compare/v1.24.1...v1.24.2) (2024-11-27)




### Bug Fixes:

* Signatures: Fix paste signatures

## [v1.24.1](https://github.com/wanderer-industries/wanderer/compare/v1.24.0...v1.24.1) (2024-11-27)




## [v1.24.0](https://github.com/wanderer-industries/wanderer/compare/v1.23.0...v1.24.0) (2024-11-27)




### Features:

* Signatures: Added "Lazy delete" option & got rid of update popup

## [v1.23.0](https://github.com/wanderer-industries/wanderer/compare/v1.22.0...v1.23.0) (2024-11-26)




### Features:

* Map: Lock systems available to manager/admin roles only (#75)

* Map: Lock systems available to manager/admin roles only

* Map: Fix add system & add acl member select behaviour

## [v1.22.0](https://github.com/wanderer-industries/wanderer/compare/v1.21.0...v1.22.0) (2024-11-26)




### Features:

* Map: Rework design of checkboxes in Signatures settings dialog. Rework design of checkboxes in Routes settings dialog. Now signature will deleteing by Delete hotkey was Backspace. Fixed size of group column in signatures list. Instead Updated column will be Added, updated may be turn on in settings. (#76)

## [v1.21.0](https://github.com/wanderer-industries/wanderer/compare/v1.20.1...v1.21.0) (2024-11-24)




### Features:

* Map: add new gate design, change EOL placement

## [v1.20.1](https://github.com/wanderer-industries/wanderer/compare/v1.20.0...v1.20.1) (2024-11-22)




## [v1.20.0](https://github.com/wanderer-industries/wanderer/compare/v1.19.3...v1.20.0) (2024-11-22)




### Features:

* Core: Add connection type for Gates, add new Update logic

## [v1.19.3](https://github.com/wanderer-industries/wanderer/compare/v1.19.2...v1.19.3) (2024-11-20)




### Bug Fixes:

* Core: Fix adding systems on splash (#71)

* Core: Fix adding systems on splash

## [v1.19.2](https://github.com/wanderer-industries/wanderer/compare/v1.19.1...v1.19.2) (2024-11-19)




## [v1.19.1](https://github.com/wanderer-industries/wanderer/compare/v1.19.0...v1.19.1) (2024-11-19)




## [v1.19.0](https://github.com/wanderer-industries/wanderer/compare/v1.18.1...v1.19.0) (2024-11-19)




### Features:

* Signatures: Add user setting to show Inserted time in a separate column

## [v1.18.1](https://github.com/wanderer-industries/wanderer/compare/v1.18.0...v1.18.1) (2024-11-17)




## [v1.18.0](https://github.com/wanderer-industries/wanderer/compare/v1.17.0...v1.18.0) (2024-11-16)




### Features:

* Map: a lot of design issues

## [v1.17.0](https://github.com/wanderer-industries/wanderer/compare/v1.16.1...v1.17.0) (2024-11-15)




### Features:

* Signatures: Add user setting to show Description in a separate column

## [v1.16.1](https://github.com/wanderer-industries/wanderer/compare/v1.16.0...v1.16.1) (2024-11-15)




### Bug Fixes:

* Signatures: Fix signature stored filters

## [v1.16.0](https://github.com/wanderer-industries/wanderer/compare/v1.15.5...v1.16.0) (2024-11-15)




### Features:

* Signatures: Add additional filters support to signature list, show description icon

## [v1.15.5](https://github.com/wanderer-industries/wanderer/compare/v1.15.4...v1.15.5) (2024-11-14)




## [v1.15.4](https://github.com/wanderer-industries/wanderer/compare/v1.15.3...v1.15.4) (2024-11-14)




### Bug Fixes:

* Core: Untracked characters still tracked on map (#63)

## [v1.15.3](https://github.com/wanderer-industries/wanderer/compare/v1.15.2...v1.15.3) (2024-11-13)




## [v1.15.2](https://github.com/wanderer-industries/wanderer/compare/v1.15.1...v1.15.2) (2024-11-07)




## [v1.15.1](https://github.com/wanderer-industries/wanderer/compare/v1.15.0...v1.15.1) (2024-11-07)




### Bug Fixes:

* Dev: Update .devcontainer instructions

## [v1.15.0](https://github.com/wanderer-industries/wanderer/compare/v1.14.1...v1.15.0) (2024-11-07)




### Features:

* Connections: Add connection mark EOL time (#56)

## [v1.14.1](https://github.com/wanderer-industries/wanderer/compare/v1.14.0...v1.14.1) (2024-11-06)




### Bug Fixes:

* Core: Fix character tracking permissions

## [v1.14.0](https://github.com/wanderer-industries/wanderer/compare/v1.13.12...v1.14.0) (2024-11-05)




### Features:

* ACL: Add an ability to assign member role without DnD

## [v1.13.12](https://github.com/wanderer-industries/wanderer/compare/v1.13.11...v1.13.12) (2024-11-04)




### Bug Fixes:

* Map: Fix system revert issues

## [v1.13.11](https://github.com/wanderer-industries/wanderer/compare/v1.13.10...v1.13.11) (2024-11-02)




### Bug Fixes:

* Map: Fix system revert issues

## [v1.13.10](https://github.com/wanderer-industries/wanderer/compare/v1.13.9...v1.13.10) (2024-11-01)




### Bug Fixes:

* Map: Fix system revert issues

## [v1.13.9](https://github.com/wanderer-industries/wanderer/compare/v1.13.8...v1.13.9) (2024-11-01)




## [v1.13.8](https://github.com/wanderer-industries/wanderer/compare/v1.13.7...v1.13.8) (2024-10-28)



## [v1.13.0](https://github.com/wanderer-industries/wanderer/compare/v1.12.11...v1.13.0) (2024-10-28)




### Features:

* Core: Use ESI /characters/affiliation API

## [v1.12.4](https://github.com/wanderer-industries/wanderer/compare/v1.12.3...v1.12.4) (2024-10-21)




### Bug Fixes:

* Map: Fix systems cleanup

## [v1.12.3](https://github.com/wanderer-industries/wanderer/compare/v1.12.2...v1.12.3) (2024-10-18)




### Bug Fixes:

* Map: Fix regression issues

## [v1.12.1](https://github.com/wanderer-industries/wanderer/compare/v1.12.0...v1.12.1) (2024-10-16)




### Bug Fixes:

* Map: Fix system add error after map page refresh

## [v1.12.0](https://github.com/wanderer-industries/wanderer/compare/v1.11.5...v1.12.0) (2024-10-16)




### Features:

* Map: Prettify user settings

## [v1.11.0](https://github.com/wanderer-industries/wanderer/compare/v1.10.0...v1.11.0) (2024-10-14)




### Features:

* Map: Add map level option to store custom labels

## [v1.10.0](https://github.com/wanderer-industries/wanderer/compare/v1.9.0...v1.10.0) (2024-10-13)




### Features:

* Map: Link signature on splash

## [v1.5.0](https://github.com/wanderer-industries/wanderer/compare/v1.4.0...v1.5.0) (2024-10-11)




### Features:

* Map: Follow Character on Map and auto select their current system

## [v1.3.6](https://github.com/wanderer-industries/wanderer/compare/v1.3.5...v1.3.6) (2024-10-09)




### Bug Fixes:

* Signatures: Signatures update fixes

## [v1.3.0](https://github.com/wanderer-industries/wanderer/compare/v1.2.10...v1.3.0) (2024-10-07)




### Features:

* Map: Fix default sort

* Map: Remove resizible and fix styles of column sorting

* Map: Revision of sorting from also adding ability to sort all columns

## [v1.2.6](https://github.com/wanderer-industries/wanderer/compare/v1.2.5...v1.2.6) (2024-10-05)




### Bug Fixes:

* Core: Stability & performance improvements

## [v1.2.5](https://github.com/wanderer-industries/wanderer/compare/v1.2.4...v1.2.5) (2024-10-04)




### Bug Fixes:

* Core: Add system "true security" correction

## [v1.2.4](https://github.com/wanderer-industries/wanderer/compare/v1.2.3...v1.2.4) (2024-10-03)




### Bug Fixes:

* Map: Remove duplicate connections

## [v1.2.3](https://github.com/wanderer-industries/wanderer/compare/v1.2.2...v1.2.3) (2024-10-02)




### Bug Fixes:

* Map: Fix map loading after select a different map.

## [v1.2.1](https://github.com/wanderer-industries/wanderer/compare/v1.2.0...v1.2.1) (2024-10-02)




### Bug Fixes:

* ACL: Fix allowing to save map/access list with empty owner set

## [v1.2.0](https://github.com/wanderer-industries/wanderer/compare/v1.1.0...v1.2.0) (2024-09-29)




### Features:

* Map: Add ability to open jump planner from routes

## [v1.1.0](https://github.com/wanderer-industries/wanderer/compare/v1.0.23...v1.1.0) (2024-09-29)




### Features:

* Map: Add highlighting for imperial space systems depends on faction

## [v1.0.23](https://github.com/wanderer-industries/wanderer/compare/v1.0.22...v1.0.23) (2024-09-25)




### Bug Fixes:

* Map: Main map doesn't load back after refreshing/switching pages

## [v1.0.22](https://github.com/wanderer-industries/wanderer/compare/v1.0.21...v1.0.22) (2024-09-25)

### Bug Fixes

* Map: Main map doesn't load back after refreshing/switching pages

## [v1.0.21](https://github.com/wanderer-industries/wanderer/compare/v1.0.20...v1.0.21) (2024-09-24)

### Bug Fixes

* Map: Main map doesn't load back after refreshing/switching pages

## [v1.0.20](https://github.com/wanderer-industries/wanderer/compare/v1.0.19...v1.0.20) (2024-09-23)

### Bug Fixes

* core: Small fixes & improvements

## [v1.0.19](https://github.com/wanderer-industries/wanderer/compare/v1.0.18...v1.0.19) (2024-09-23)

### Bug Fixes

* ACL: Fix adding empty members list

## [v1.0.18](https://github.com/wanderer-industries/wanderer/compare/v1.0.17...v1.0.18) (2024-09-22)

### Bug Fixes

* ACL: Cant delete ACL list after map deletion #5

## [v1.0.16](https://github.com/wanderer-industries/wanderer/compare/v1.0.15...v1.0.16) (2024-09-21)

### Bug Fixes

* Map: commented console log

* Map: add console log for check sys loading

* Map: add key for cache changes detecting

## [v1.0.15](https://github.com/wanderer-industries/wanderer/compare/v1.0.14...v1.0.15) (2024-09-21)

### Bug Fixes

* map: Show a proper user notification if map was deleted/archived

## [v1.0.14](https://github.com/wanderer-industries/wanderer/compare/v1.0.13...v1.0.14) (2024-09-21)

## [v1.0.13](https://github.com/wanderer-industries/wanderer/compare/v1.0.12...v1.0.13) (2024-09-21)

### Bug Fixes

* tracking: Ensure user has at least one character tracked to work with map

## [v1.0.12](https://github.com/wanderer-industries/wanderer/compare/v1.0.11...v1.0.12) (2024-09-20)

### Bug Fixes

* audit: Hide character for non-character map activities

## [v1.0.11](https://github.com/wanderer-industries/wanderer/compare/v1.0.10...v1.0.11) (2024-09-20)

## [v1.0.10](https://github.com/wanderer-industries/wanderer/compare/v1.0.9...v1.0.10) (2024-09-19)

### Bug Fixes

* signatures: Fix update signatures error if no character tracked on map

## [v1.0.9](https://github.com/wanderer-industries/wanderer/compare/v1.0.8...v1.0.9) (2024-09-19)

### Bug Fixes

* core: Fix system add error if it's already added on map

## [v1.0.8](https://github.com/wanderer-industries/wanderer/compare/v1.0.7...v1.0.8) (2024-09-19)

### Bug Fixes

* docker: Fix DB connection in docker-compose internal network

## [v1.0.4](https://github.com/wanderer-industries/wanderer/compare/v1.0.3...v1.0.4) (2024-09-18)

### Bug Fixes

* core: skip search results for failed character info request

## [v1.0.1](https://github.com/wanderer-industries/wanderer/compare/v1.0.0...v1.0.1) (2024-09-18)<|MERGE_RESOLUTION|>--- conflicted
+++ resolved
@@ -1,774 +1,770 @@
-# Change Log
-
-<!-- changelog -->
-
-<<<<<<< HEAD
-=======
-## [v1.35.0](https://github.com/wanderer-industries/wanderer/compare/v1.34.0...v1.35.0) (2025-01-07)
-
-
-
-
-### Features:
-
-* Map: add "temporary system names" toggle  (#86)
-
->>>>>>> 98a03d1e
-## [v1.34.0](https://github.com/wanderer-industries/wanderer/compare/v1.33.1...v1.34.0) (2025-01-07)
-
-
-
-
-### Features:
-
-* Map: api to allow systematic access to visible systems and tracked characters (#89)
-
-* add limited api for system and tracked characters
-
-## [v1.33.1](https://github.com/wanderer-industries/wanderer/compare/v1.33.0...v1.33.1) (2025-01-07)
-
-
-
-
-## [v1.33.0](https://github.com/wanderer-industries/wanderer/compare/v1.32.7...v1.33.0) (2025-01-07)
-
-
-
-
-### Features:
-
-* Map: api to allow systematic access to visible systems and tracked characters (#89)
-
-* add limited api for system and tracked characters
-
-## [v1.32.7](https://github.com/wanderer-industries/wanderer/compare/v1.32.6...v1.32.7) (2025-01-06)
-
-
-
-
-## [v1.32.6](https://github.com/wanderer-industries/wanderer/compare/v1.32.5...v1.32.6) (2025-01-06)
-
-
-
-
-## [v1.32.5](https://github.com/wanderer-industries/wanderer/compare/v1.32.4...v1.32.5) (2025-01-04)
-
-
-
-
-### Bug Fixes:
-
-* map: prevent deselect on click to map (#96)
-
-## [v1.32.4](https://github.com/wanderer-industries/wanderer/compare/v1.32.3...v1.32.4) (2025-01-02)
-
-
-
-
-### Bug Fixes:
-
-* Map: Fix 'Character Activity' modal
-
-## [v1.32.3](https://github.com/wanderer-industries/wanderer/compare/v1.32.2...v1.32.3) (2025-01-02)
-
-
-
-
-### Bug Fixes:
-
-* Map: Fix 'Allow only tracked characters' saving
-
-## [v1.32.2](https://github.com/wanderer-industries/wanderer/compare/v1.32.1...v1.32.2) (2025-01-02)
-
-
-
-
-## [v1.32.1](https://github.com/wanderer-industries/wanderer/compare/v1.32.0...v1.32.1) (2024-12-25)
-
-
-
-
-## [v1.32.0](https://github.com/wanderer-industries/wanderer/compare/v1.31.0...v1.32.0) (2024-12-24)
-
-
-
-
-### Features:
-
-* Map: Add search & update manual adding systems API
-
-* Map: Add search & update manual adding systems API
-
-### Bug Fixes:
-
-* Map: Added ability to add new system to routes via routes widget
-
-* Map: Reworked add system to map
-
-## [v1.31.0](https://github.com/wanderer-industries/wanderer/compare/v1.30.2...v1.31.0) (2024-12-20)
-
-
-
-
-### Features:
-
-* Core: Show tracking for new users by default. Auto link characters to account fix. Add character loading indicators.
-
-## [v1.30.2](https://github.com/wanderer-industries/wanderer/compare/v1.30.1...v1.30.2) (2024-12-17)
-
-
-
-
-### Bug Fixes:
-
-* Map: Fixed problem with ship size change.
-
-## [v1.30.1](https://github.com/wanderer-industries/wanderer/compare/v1.30.0...v1.30.1) (2024-12-17)
-
-
-
-
-### Bug Fixes:
-
-* Map: Little rework Signatures header: change System Signatures to Signatures, and show selected system name instead.
-
-* Map: update default size of connections
-
-* Map: add ability set the size of wormhole and mark connection with label
-
-## [v1.30.0](https://github.com/wanderer-industries/wanderer/compare/v1.29.5...v1.30.0) (2024-12-16)
-
-
-
-
-### Features:
-
-* Map: Fixed incorrect wrapping labels of checkboxes in System Signatures, Local and Routes. Also changed dotlan links for k-spacem now it leads to region map before, for wh all stay as it was. Added ability to chane to softer background and remove dots on background of map. Also some small design issues. #2
-
-* Map: Fixed incorrect wrapping labels of checkboxes in System Signatures, Local and Routes. Also changed dotlan links for k-spacem now it leads to region map before, for wh all stay as it was. Added ability to chane to softer background and remove dots on background of map. Also some small design issues.
-
-### Bug Fixes:
-
-* Map: fixed U210, K346 for C4 shattered systems
-
-* Map: fixed U210, K346 for shattered systems. Fixed mass of mediums chains. Fixed size of some capital chains from 3M to 3.3M. Based on https://whtype.info/ data.
-
-* Map: removed unnecessary log
-
-* Map: Uncomment what should not be commented
-
-## [v1.29.5](https://github.com/wanderer-industries/wanderer/compare/v1.29.4...v1.29.5) (2024-12-14)
-
-
-
-
-### Bug Fixes:
-
-* Core: Fix character trackers cleanup
-
-## [v1.29.4](https://github.com/wanderer-industries/wanderer/compare/v1.29.3...v1.29.4) (2024-12-10)
-
-
-
-
-### Bug Fixes:
-
-* Core: Small fixes
-
-## [v1.29.3](https://github.com/wanderer-industries/wanderer/compare/v1.29.2...v1.29.3) (2024-12-07)
-
-
-
-
-### Bug Fixes:
-
-* Core: Increased eve DB data download timeout
-
-## [v1.29.2](https://github.com/wanderer-industries/wanderer/compare/v1.29.1...v1.29.2) (2024-12-07)
-
-
-
-
-### Bug Fixes:
-
-* Core: Fix unpkg CDN issues, fix Abyssals sites adding as systems on map
-
-## [v1.29.1](https://github.com/wanderer-industries/wanderer/compare/v1.29.0...v1.29.1) (2024-12-05)
-
-
-
-
-## [v1.29.0](https://github.com/wanderer-industries/wanderer/compare/v1.28.1...v1.29.0) (2024-12-05)
-
-
-
-
-### Features:
-
-* Signatures: Show 'Unsplashed' signatures on the map (optionally)
-
-## [v1.28.1](https://github.com/wanderer-industries/wanderer/compare/v1.28.0...v1.28.1) (2024-12-04)
-
-
-
-
-## [v1.28.0](https://github.com/wanderer-industries/wanderer/compare/v1.27.1...v1.28.0) (2024-12-04)
-
-
-
-
-### Features:
-
-* Map: Added an option to show 'Offline characters' to map admins & managers only
-
-## [v1.27.1](https://github.com/wanderer-industries/wanderer/compare/v1.27.0...v1.27.1) (2024-12-04)
-
-
-
-
-### Bug Fixes:
-
-* Map: Fix 'On the map' visibility
-
-## [v1.27.0](https://github.com/wanderer-industries/wanderer/compare/v1.26.1...v1.27.0) (2024-12-03)
-
-
-
-
-### Features:
-
-* Map: Hide 'On the map' list for 'Viewer' role
-
-## [v1.26.1](https://github.com/wanderer-industries/wanderer/compare/v1.26.0...v1.26.1) (2024-12-03)
-
-
-
-
-### Bug Fixes:
-
-* Signatures: Fix error on splash wh
-
-## [v1.26.0](https://github.com/wanderer-industries/wanderer/compare/v1.25.2...v1.26.0) (2024-12-03)
-
-
-
-
-### Features:
-
-* Signatures: Keep 'Lazy delete' enabled setting
-
-## [v1.25.2](https://github.com/wanderer-industries/wanderer/compare/v1.25.1...v1.25.2) (2024-12-01)
-
-
-
-
-### Bug Fixes:
-
-* Signatures: Fix lazy delete on system switch
-
-## [v1.25.1](https://github.com/wanderer-industries/wanderer/compare/v1.25.0...v1.25.1) (2024-11-28)
-
-
-
-
-### Bug Fixes:
-
-* Signatures: Fix colors & add 'Backspace' hotkey to delete signatures
-
-## [v1.25.0](https://github.com/wanderer-industries/wanderer/compare/v1.24.2...v1.25.0) (2024-11-28)
-
-
-
-
-### Features:
-
-* Signatures: Automatically remove signature if linked system removed
-
-## [v1.24.2](https://github.com/wanderer-industries/wanderer/compare/v1.24.1...v1.24.2) (2024-11-27)
-
-
-
-
-### Bug Fixes:
-
-* Signatures: Fix paste signatures
-
-## [v1.24.1](https://github.com/wanderer-industries/wanderer/compare/v1.24.0...v1.24.1) (2024-11-27)
-
-
-
-
-## [v1.24.0](https://github.com/wanderer-industries/wanderer/compare/v1.23.0...v1.24.0) (2024-11-27)
-
-
-
-
-### Features:
-
-* Signatures: Added "Lazy delete" option & got rid of update popup
-
-## [v1.23.0](https://github.com/wanderer-industries/wanderer/compare/v1.22.0...v1.23.0) (2024-11-26)
-
-
-
-
-### Features:
-
-* Map: Lock systems available to manager/admin roles only (#75)
-
-* Map: Lock systems available to manager/admin roles only
-
-* Map: Fix add system & add acl member select behaviour
-
-## [v1.22.0](https://github.com/wanderer-industries/wanderer/compare/v1.21.0...v1.22.0) (2024-11-26)
-
-
-
-
-### Features:
-
-* Map: Rework design of checkboxes in Signatures settings dialog. Rework design of checkboxes in Routes settings dialog. Now signature will deleteing by Delete hotkey was Backspace. Fixed size of group column in signatures list. Instead Updated column will be Added, updated may be turn on in settings. (#76)
-
-## [v1.21.0](https://github.com/wanderer-industries/wanderer/compare/v1.20.1...v1.21.0) (2024-11-24)
-
-
-
-
-### Features:
-
-* Map: add new gate design, change EOL placement
-
-## [v1.20.1](https://github.com/wanderer-industries/wanderer/compare/v1.20.0...v1.20.1) (2024-11-22)
-
-
-
-
-## [v1.20.0](https://github.com/wanderer-industries/wanderer/compare/v1.19.3...v1.20.0) (2024-11-22)
-
-
-
-
-### Features:
-
-* Core: Add connection type for Gates, add new Update logic
-
-## [v1.19.3](https://github.com/wanderer-industries/wanderer/compare/v1.19.2...v1.19.3) (2024-11-20)
-
-
-
-
-### Bug Fixes:
-
-* Core: Fix adding systems on splash (#71)
-
-* Core: Fix adding systems on splash
-
-## [v1.19.2](https://github.com/wanderer-industries/wanderer/compare/v1.19.1...v1.19.2) (2024-11-19)
-
-
-
-
-## [v1.19.1](https://github.com/wanderer-industries/wanderer/compare/v1.19.0...v1.19.1) (2024-11-19)
-
-
-
-
-## [v1.19.0](https://github.com/wanderer-industries/wanderer/compare/v1.18.1...v1.19.0) (2024-11-19)
-
-
-
-
-### Features:
-
-* Signatures: Add user setting to show Inserted time in a separate column
-
-## [v1.18.1](https://github.com/wanderer-industries/wanderer/compare/v1.18.0...v1.18.1) (2024-11-17)
-
-
-
-
-## [v1.18.0](https://github.com/wanderer-industries/wanderer/compare/v1.17.0...v1.18.0) (2024-11-16)
-
-
-
-
-### Features:
-
-* Map: a lot of design issues
-
-## [v1.17.0](https://github.com/wanderer-industries/wanderer/compare/v1.16.1...v1.17.0) (2024-11-15)
-
-
-
-
-### Features:
-
-* Signatures: Add user setting to show Description in a separate column
-
-## [v1.16.1](https://github.com/wanderer-industries/wanderer/compare/v1.16.0...v1.16.1) (2024-11-15)
-
-
-
-
-### Bug Fixes:
-
-* Signatures: Fix signature stored filters
-
-## [v1.16.0](https://github.com/wanderer-industries/wanderer/compare/v1.15.5...v1.16.0) (2024-11-15)
-
-
-
-
-### Features:
-
-* Signatures: Add additional filters support to signature list, show description icon
-
-## [v1.15.5](https://github.com/wanderer-industries/wanderer/compare/v1.15.4...v1.15.5) (2024-11-14)
-
-
-
-
-## [v1.15.4](https://github.com/wanderer-industries/wanderer/compare/v1.15.3...v1.15.4) (2024-11-14)
-
-
-
-
-### Bug Fixes:
-
-* Core: Untracked characters still tracked on map (#63)
-
-## [v1.15.3](https://github.com/wanderer-industries/wanderer/compare/v1.15.2...v1.15.3) (2024-11-13)
-
-
-
-
-## [v1.15.2](https://github.com/wanderer-industries/wanderer/compare/v1.15.1...v1.15.2) (2024-11-07)
-
-
-
-
-## [v1.15.1](https://github.com/wanderer-industries/wanderer/compare/v1.15.0...v1.15.1) (2024-11-07)
-
-
-
-
-### Bug Fixes:
-
-* Dev: Update .devcontainer instructions
-
-## [v1.15.0](https://github.com/wanderer-industries/wanderer/compare/v1.14.1...v1.15.0) (2024-11-07)
-
-
-
-
-### Features:
-
-* Connections: Add connection mark EOL time (#56)
-
-## [v1.14.1](https://github.com/wanderer-industries/wanderer/compare/v1.14.0...v1.14.1) (2024-11-06)
-
-
-
-
-### Bug Fixes:
-
-* Core: Fix character tracking permissions
-
-## [v1.14.0](https://github.com/wanderer-industries/wanderer/compare/v1.13.12...v1.14.0) (2024-11-05)
-
-
-
-
-### Features:
-
-* ACL: Add an ability to assign member role without DnD
-
-## [v1.13.12](https://github.com/wanderer-industries/wanderer/compare/v1.13.11...v1.13.12) (2024-11-04)
-
-
-
-
-### Bug Fixes:
-
-* Map: Fix system revert issues
-
-## [v1.13.11](https://github.com/wanderer-industries/wanderer/compare/v1.13.10...v1.13.11) (2024-11-02)
-
-
-
-
-### Bug Fixes:
-
-* Map: Fix system revert issues
-
-## [v1.13.10](https://github.com/wanderer-industries/wanderer/compare/v1.13.9...v1.13.10) (2024-11-01)
-
-
-
-
-### Bug Fixes:
-
-* Map: Fix system revert issues
-
-## [v1.13.9](https://github.com/wanderer-industries/wanderer/compare/v1.13.8...v1.13.9) (2024-11-01)
-
-
-
-
-## [v1.13.8](https://github.com/wanderer-industries/wanderer/compare/v1.13.7...v1.13.8) (2024-10-28)
-
-
-
-## [v1.13.0](https://github.com/wanderer-industries/wanderer/compare/v1.12.11...v1.13.0) (2024-10-28)
-
-
-
-
-### Features:
-
-* Core: Use ESI /characters/affiliation API
-
-## [v1.12.4](https://github.com/wanderer-industries/wanderer/compare/v1.12.3...v1.12.4) (2024-10-21)
-
-
-
-
-### Bug Fixes:
-
-* Map: Fix systems cleanup
-
-## [v1.12.3](https://github.com/wanderer-industries/wanderer/compare/v1.12.2...v1.12.3) (2024-10-18)
-
-
-
-
-### Bug Fixes:
-
-* Map: Fix regression issues
-
-## [v1.12.1](https://github.com/wanderer-industries/wanderer/compare/v1.12.0...v1.12.1) (2024-10-16)
-
-
-
-
-### Bug Fixes:
-
-* Map: Fix system add error after map page refresh
-
-## [v1.12.0](https://github.com/wanderer-industries/wanderer/compare/v1.11.5...v1.12.0) (2024-10-16)
-
-
-
-
-### Features:
-
-* Map: Prettify user settings
-
-## [v1.11.0](https://github.com/wanderer-industries/wanderer/compare/v1.10.0...v1.11.0) (2024-10-14)
-
-
-
-
-### Features:
-
-* Map: Add map level option to store custom labels
-
-## [v1.10.0](https://github.com/wanderer-industries/wanderer/compare/v1.9.0...v1.10.0) (2024-10-13)
-
-
-
-
-### Features:
-
-* Map: Link signature on splash
-
-## [v1.5.0](https://github.com/wanderer-industries/wanderer/compare/v1.4.0...v1.5.0) (2024-10-11)
-
-
-
-
-### Features:
-
-* Map: Follow Character on Map and auto select their current system
-
-## [v1.3.6](https://github.com/wanderer-industries/wanderer/compare/v1.3.5...v1.3.6) (2024-10-09)
-
-
-
-
-### Bug Fixes:
-
-* Signatures: Signatures update fixes
-
-## [v1.3.0](https://github.com/wanderer-industries/wanderer/compare/v1.2.10...v1.3.0) (2024-10-07)
-
-
-
-
-### Features:
-
-* Map: Fix default sort
-
-* Map: Remove resizible and fix styles of column sorting
-
-* Map: Revision of sorting from also adding ability to sort all columns
-
-## [v1.2.6](https://github.com/wanderer-industries/wanderer/compare/v1.2.5...v1.2.6) (2024-10-05)
-
-
-
-
-### Bug Fixes:
-
-* Core: Stability & performance improvements
-
-## [v1.2.5](https://github.com/wanderer-industries/wanderer/compare/v1.2.4...v1.2.5) (2024-10-04)
-
-
-
-
-### Bug Fixes:
-
-* Core: Add system "true security" correction
-
-## [v1.2.4](https://github.com/wanderer-industries/wanderer/compare/v1.2.3...v1.2.4) (2024-10-03)
-
-
-
-
-### Bug Fixes:
-
-* Map: Remove duplicate connections
-
-## [v1.2.3](https://github.com/wanderer-industries/wanderer/compare/v1.2.2...v1.2.3) (2024-10-02)
-
-
-
-
-### Bug Fixes:
-
-* Map: Fix map loading after select a different map.
-
-## [v1.2.1](https://github.com/wanderer-industries/wanderer/compare/v1.2.0...v1.2.1) (2024-10-02)
-
-
-
-
-### Bug Fixes:
-
-* ACL: Fix allowing to save map/access list with empty owner set
-
-## [v1.2.0](https://github.com/wanderer-industries/wanderer/compare/v1.1.0...v1.2.0) (2024-09-29)
-
-
-
-
-### Features:
-
-* Map: Add ability to open jump planner from routes
-
-## [v1.1.0](https://github.com/wanderer-industries/wanderer/compare/v1.0.23...v1.1.0) (2024-09-29)
-
-
-
-
-### Features:
-
-* Map: Add highlighting for imperial space systems depends on faction
-
-## [v1.0.23](https://github.com/wanderer-industries/wanderer/compare/v1.0.22...v1.0.23) (2024-09-25)
-
-
-
-
-### Bug Fixes:
-
-* Map: Main map doesn't load back after refreshing/switching pages
-
-## [v1.0.22](https://github.com/wanderer-industries/wanderer/compare/v1.0.21...v1.0.22) (2024-09-25)
-
-### Bug Fixes
-
-* Map: Main map doesn't load back after refreshing/switching pages
-
-## [v1.0.21](https://github.com/wanderer-industries/wanderer/compare/v1.0.20...v1.0.21) (2024-09-24)
-
-### Bug Fixes
-
-* Map: Main map doesn't load back after refreshing/switching pages
-
-## [v1.0.20](https://github.com/wanderer-industries/wanderer/compare/v1.0.19...v1.0.20) (2024-09-23)
-
-### Bug Fixes
-
-* core: Small fixes & improvements
-
-## [v1.0.19](https://github.com/wanderer-industries/wanderer/compare/v1.0.18...v1.0.19) (2024-09-23)
-
-### Bug Fixes
-
-* ACL: Fix adding empty members list
-
-## [v1.0.18](https://github.com/wanderer-industries/wanderer/compare/v1.0.17...v1.0.18) (2024-09-22)
-
-### Bug Fixes
-
-* ACL: Cant delete ACL list after map deletion #5
-
-## [v1.0.16](https://github.com/wanderer-industries/wanderer/compare/v1.0.15...v1.0.16) (2024-09-21)
-
-### Bug Fixes
-
-* Map: commented console log
-
-* Map: add console log for check sys loading
-
-* Map: add key for cache changes detecting
-
-## [v1.0.15](https://github.com/wanderer-industries/wanderer/compare/v1.0.14...v1.0.15) (2024-09-21)
-
-### Bug Fixes
-
-* map: Show a proper user notification if map was deleted/archived
-
-## [v1.0.14](https://github.com/wanderer-industries/wanderer/compare/v1.0.13...v1.0.14) (2024-09-21)
-
-## [v1.0.13](https://github.com/wanderer-industries/wanderer/compare/v1.0.12...v1.0.13) (2024-09-21)
-
-### Bug Fixes
-
-* tracking: Ensure user has at least one character tracked to work with map
-
-## [v1.0.12](https://github.com/wanderer-industries/wanderer/compare/v1.0.11...v1.0.12) (2024-09-20)
-
-### Bug Fixes
-
-* audit: Hide character for non-character map activities
-
-## [v1.0.11](https://github.com/wanderer-industries/wanderer/compare/v1.0.10...v1.0.11) (2024-09-20)
-
-## [v1.0.10](https://github.com/wanderer-industries/wanderer/compare/v1.0.9...v1.0.10) (2024-09-19)
-
-### Bug Fixes
-
-* signatures: Fix update signatures error if no character tracked on map
-
-## [v1.0.9](https://github.com/wanderer-industries/wanderer/compare/v1.0.8...v1.0.9) (2024-09-19)
-
-### Bug Fixes
-
-* core: Fix system add error if it's already added on map
-
-## [v1.0.8](https://github.com/wanderer-industries/wanderer/compare/v1.0.7...v1.0.8) (2024-09-19)
-
-### Bug Fixes
-
-* docker: Fix DB connection in docker-compose internal network
-
-## [v1.0.4](https://github.com/wanderer-industries/wanderer/compare/v1.0.3...v1.0.4) (2024-09-18)
-
-### Bug Fixes
-
-* core: skip search results for failed character info request
-
-## [v1.0.1](https://github.com/wanderer-industries/wanderer/compare/v1.0.0...v1.0.1) (2024-09-18)+# Change Log
+
+<!-- changelog -->
+
+
+## [v1.35.0](https://github.com/wanderer-industries/wanderer/compare/v1.34.0...v1.35.0) (2025-01-07)
+
+
+### Features:
+
+* Map: add "temporary system names" toggle  (#86)
+
+## [v1.34.0](https://github.com/wanderer-industries/wanderer/compare/v1.33.1...v1.34.0) (2025-01-07)
+
+
+
+
+### Features:
+
+* Map: api to allow systematic access to visible systems and tracked characters (#89)
+
+* add limited api for system and tracked characters
+
+## [v1.33.1](https://github.com/wanderer-industries/wanderer/compare/v1.33.0...v1.33.1) (2025-01-07)
+
+
+
+
+## [v1.33.0](https://github.com/wanderer-industries/wanderer/compare/v1.32.7...v1.33.0) (2025-01-07)
+
+
+
+
+### Features:
+
+* Map: api to allow systematic access to visible systems and tracked characters (#89)
+
+* add limited api for system and tracked characters
+
+## [v1.32.7](https://github.com/wanderer-industries/wanderer/compare/v1.32.6...v1.32.7) (2025-01-06)
+
+
+
+
+## [v1.32.6](https://github.com/wanderer-industries/wanderer/compare/v1.32.5...v1.32.6) (2025-01-06)
+
+
+
+
+## [v1.32.5](https://github.com/wanderer-industries/wanderer/compare/v1.32.4...v1.32.5) (2025-01-04)
+
+
+
+
+### Bug Fixes:
+
+* map: prevent deselect on click to map (#96)
+
+## [v1.32.4](https://github.com/wanderer-industries/wanderer/compare/v1.32.3...v1.32.4) (2025-01-02)
+
+
+
+
+### Bug Fixes:
+
+* Map: Fix 'Character Activity' modal
+
+## [v1.32.3](https://github.com/wanderer-industries/wanderer/compare/v1.32.2...v1.32.3) (2025-01-02)
+
+
+
+
+### Bug Fixes:
+
+* Map: Fix 'Allow only tracked characters' saving
+
+## [v1.32.2](https://github.com/wanderer-industries/wanderer/compare/v1.32.1...v1.32.2) (2025-01-02)
+
+
+
+
+## [v1.32.1](https://github.com/wanderer-industries/wanderer/compare/v1.32.0...v1.32.1) (2024-12-25)
+
+
+
+
+## [v1.32.0](https://github.com/wanderer-industries/wanderer/compare/v1.31.0...v1.32.0) (2024-12-24)
+
+
+
+
+### Features:
+
+* Map: Add search & update manual adding systems API
+
+* Map: Add search & update manual adding systems API
+
+### Bug Fixes:
+
+* Map: Added ability to add new system to routes via routes widget
+
+* Map: Reworked add system to map
+
+## [v1.31.0](https://github.com/wanderer-industries/wanderer/compare/v1.30.2...v1.31.0) (2024-12-20)
+
+
+
+
+### Features:
+
+* Core: Show tracking for new users by default. Auto link characters to account fix. Add character loading indicators.
+
+## [v1.30.2](https://github.com/wanderer-industries/wanderer/compare/v1.30.1...v1.30.2) (2024-12-17)
+
+
+
+
+### Bug Fixes:
+
+* Map: Fixed problem with ship size change.
+
+## [v1.30.1](https://github.com/wanderer-industries/wanderer/compare/v1.30.0...v1.30.1) (2024-12-17)
+
+
+
+
+### Bug Fixes:
+
+* Map: Little rework Signatures header: change System Signatures to Signatures, and show selected system name instead.
+
+* Map: update default size of connections
+
+* Map: add ability set the size of wormhole and mark connection with label
+
+## [v1.30.0](https://github.com/wanderer-industries/wanderer/compare/v1.29.5...v1.30.0) (2024-12-16)
+
+
+
+
+### Features:
+
+* Map: Fixed incorrect wrapping labels of checkboxes in System Signatures, Local and Routes. Also changed dotlan links for k-spacem now it leads to region map before, for wh all stay as it was. Added ability to chane to softer background and remove dots on background of map. Also some small design issues. #2
+
+* Map: Fixed incorrect wrapping labels of checkboxes in System Signatures, Local and Routes. Also changed dotlan links for k-spacem now it leads to region map before, for wh all stay as it was. Added ability to chane to softer background and remove dots on background of map. Also some small design issues.
+
+### Bug Fixes:
+
+* Map: fixed U210, K346 for C4 shattered systems
+
+* Map: fixed U210, K346 for shattered systems. Fixed mass of mediums chains. Fixed size of some capital chains from 3M to 3.3M. Based on https://whtype.info/ data.
+
+* Map: removed unnecessary log
+
+* Map: Uncomment what should not be commented
+
+## [v1.29.5](https://github.com/wanderer-industries/wanderer/compare/v1.29.4...v1.29.5) (2024-12-14)
+
+
+
+
+### Bug Fixes:
+
+* Core: Fix character trackers cleanup
+
+## [v1.29.4](https://github.com/wanderer-industries/wanderer/compare/v1.29.3...v1.29.4) (2024-12-10)
+
+
+
+
+### Bug Fixes:
+
+* Core: Small fixes
+
+## [v1.29.3](https://github.com/wanderer-industries/wanderer/compare/v1.29.2...v1.29.3) (2024-12-07)
+
+
+
+
+### Bug Fixes:
+
+* Core: Increased eve DB data download timeout
+
+## [v1.29.2](https://github.com/wanderer-industries/wanderer/compare/v1.29.1...v1.29.2) (2024-12-07)
+
+
+
+
+### Bug Fixes:
+
+* Core: Fix unpkg CDN issues, fix Abyssals sites adding as systems on map
+
+## [v1.29.1](https://github.com/wanderer-industries/wanderer/compare/v1.29.0...v1.29.1) (2024-12-05)
+
+
+
+
+## [v1.29.0](https://github.com/wanderer-industries/wanderer/compare/v1.28.1...v1.29.0) (2024-12-05)
+
+
+
+
+### Features:
+
+* Signatures: Show 'Unsplashed' signatures on the map (optionally)
+
+## [v1.28.1](https://github.com/wanderer-industries/wanderer/compare/v1.28.0...v1.28.1) (2024-12-04)
+
+
+
+
+## [v1.28.0](https://github.com/wanderer-industries/wanderer/compare/v1.27.1...v1.28.0) (2024-12-04)
+
+
+
+
+### Features:
+
+* Map: Added an option to show 'Offline characters' to map admins & managers only
+
+## [v1.27.1](https://github.com/wanderer-industries/wanderer/compare/v1.27.0...v1.27.1) (2024-12-04)
+
+
+
+
+### Bug Fixes:
+
+* Map: Fix 'On the map' visibility
+
+## [v1.27.0](https://github.com/wanderer-industries/wanderer/compare/v1.26.1...v1.27.0) (2024-12-03)
+
+
+
+
+### Features:
+
+* Map: Hide 'On the map' list for 'Viewer' role
+
+## [v1.26.1](https://github.com/wanderer-industries/wanderer/compare/v1.26.0...v1.26.1) (2024-12-03)
+
+
+
+
+### Bug Fixes:
+
+* Signatures: Fix error on splash wh
+
+## [v1.26.0](https://github.com/wanderer-industries/wanderer/compare/v1.25.2...v1.26.0) (2024-12-03)
+
+
+
+
+### Features:
+
+* Signatures: Keep 'Lazy delete' enabled setting
+
+## [v1.25.2](https://github.com/wanderer-industries/wanderer/compare/v1.25.1...v1.25.2) (2024-12-01)
+
+
+
+
+### Bug Fixes:
+
+* Signatures: Fix lazy delete on system switch
+
+## [v1.25.1](https://github.com/wanderer-industries/wanderer/compare/v1.25.0...v1.25.1) (2024-11-28)
+
+
+
+
+### Bug Fixes:
+
+* Signatures: Fix colors & add 'Backspace' hotkey to delete signatures
+
+## [v1.25.0](https://github.com/wanderer-industries/wanderer/compare/v1.24.2...v1.25.0) (2024-11-28)
+
+
+
+
+### Features:
+
+* Signatures: Automatically remove signature if linked system removed
+
+## [v1.24.2](https://github.com/wanderer-industries/wanderer/compare/v1.24.1...v1.24.2) (2024-11-27)
+
+
+
+
+### Bug Fixes:
+
+* Signatures: Fix paste signatures
+
+## [v1.24.1](https://github.com/wanderer-industries/wanderer/compare/v1.24.0...v1.24.1) (2024-11-27)
+
+
+
+
+## [v1.24.0](https://github.com/wanderer-industries/wanderer/compare/v1.23.0...v1.24.0) (2024-11-27)
+
+
+
+
+### Features:
+
+* Signatures: Added "Lazy delete" option & got rid of update popup
+
+## [v1.23.0](https://github.com/wanderer-industries/wanderer/compare/v1.22.0...v1.23.0) (2024-11-26)
+
+
+
+
+### Features:
+
+* Map: Lock systems available to manager/admin roles only (#75)
+
+* Map: Lock systems available to manager/admin roles only
+
+* Map: Fix add system & add acl member select behaviour
+
+## [v1.22.0](https://github.com/wanderer-industries/wanderer/compare/v1.21.0...v1.22.0) (2024-11-26)
+
+
+
+
+### Features:
+
+* Map: Rework design of checkboxes in Signatures settings dialog. Rework design of checkboxes in Routes settings dialog. Now signature will deleteing by Delete hotkey was Backspace. Fixed size of group column in signatures list. Instead Updated column will be Added, updated may be turn on in settings. (#76)
+
+## [v1.21.0](https://github.com/wanderer-industries/wanderer/compare/v1.20.1...v1.21.0) (2024-11-24)
+
+
+
+
+### Features:
+
+* Map: add new gate design, change EOL placement
+
+## [v1.20.1](https://github.com/wanderer-industries/wanderer/compare/v1.20.0...v1.20.1) (2024-11-22)
+
+
+
+
+## [v1.20.0](https://github.com/wanderer-industries/wanderer/compare/v1.19.3...v1.20.0) (2024-11-22)
+
+
+
+
+### Features:
+
+* Core: Add connection type for Gates, add new Update logic
+
+## [v1.19.3](https://github.com/wanderer-industries/wanderer/compare/v1.19.2...v1.19.3) (2024-11-20)
+
+
+
+
+### Bug Fixes:
+
+* Core: Fix adding systems on splash (#71)
+
+* Core: Fix adding systems on splash
+
+## [v1.19.2](https://github.com/wanderer-industries/wanderer/compare/v1.19.1...v1.19.2) (2024-11-19)
+
+
+
+
+## [v1.19.1](https://github.com/wanderer-industries/wanderer/compare/v1.19.0...v1.19.1) (2024-11-19)
+
+
+
+
+## [v1.19.0](https://github.com/wanderer-industries/wanderer/compare/v1.18.1...v1.19.0) (2024-11-19)
+
+
+
+
+### Features:
+
+* Signatures: Add user setting to show Inserted time in a separate column
+
+## [v1.18.1](https://github.com/wanderer-industries/wanderer/compare/v1.18.0...v1.18.1) (2024-11-17)
+
+
+
+
+## [v1.18.0](https://github.com/wanderer-industries/wanderer/compare/v1.17.0...v1.18.0) (2024-11-16)
+
+
+
+
+### Features:
+
+* Map: a lot of design issues
+
+## [v1.17.0](https://github.com/wanderer-industries/wanderer/compare/v1.16.1...v1.17.0) (2024-11-15)
+
+
+
+
+### Features:
+
+* Signatures: Add user setting to show Description in a separate column
+
+## [v1.16.1](https://github.com/wanderer-industries/wanderer/compare/v1.16.0...v1.16.1) (2024-11-15)
+
+
+
+
+### Bug Fixes:
+
+* Signatures: Fix signature stored filters
+
+## [v1.16.0](https://github.com/wanderer-industries/wanderer/compare/v1.15.5...v1.16.0) (2024-11-15)
+
+
+
+
+### Features:
+
+* Signatures: Add additional filters support to signature list, show description icon
+
+## [v1.15.5](https://github.com/wanderer-industries/wanderer/compare/v1.15.4...v1.15.5) (2024-11-14)
+
+
+
+
+## [v1.15.4](https://github.com/wanderer-industries/wanderer/compare/v1.15.3...v1.15.4) (2024-11-14)
+
+
+
+
+### Bug Fixes:
+
+* Core: Untracked characters still tracked on map (#63)
+
+## [v1.15.3](https://github.com/wanderer-industries/wanderer/compare/v1.15.2...v1.15.3) (2024-11-13)
+
+
+
+
+## [v1.15.2](https://github.com/wanderer-industries/wanderer/compare/v1.15.1...v1.15.2) (2024-11-07)
+
+
+
+
+## [v1.15.1](https://github.com/wanderer-industries/wanderer/compare/v1.15.0...v1.15.1) (2024-11-07)
+
+
+
+
+### Bug Fixes:
+
+* Dev: Update .devcontainer instructions
+
+## [v1.15.0](https://github.com/wanderer-industries/wanderer/compare/v1.14.1...v1.15.0) (2024-11-07)
+
+
+
+
+### Features:
+
+* Connections: Add connection mark EOL time (#56)
+
+## [v1.14.1](https://github.com/wanderer-industries/wanderer/compare/v1.14.0...v1.14.1) (2024-11-06)
+
+
+
+
+### Bug Fixes:
+
+* Core: Fix character tracking permissions
+
+## [v1.14.0](https://github.com/wanderer-industries/wanderer/compare/v1.13.12...v1.14.0) (2024-11-05)
+
+
+
+
+### Features:
+
+* ACL: Add an ability to assign member role without DnD
+
+## [v1.13.12](https://github.com/wanderer-industries/wanderer/compare/v1.13.11...v1.13.12) (2024-11-04)
+
+
+
+
+### Bug Fixes:
+
+* Map: Fix system revert issues
+
+## [v1.13.11](https://github.com/wanderer-industries/wanderer/compare/v1.13.10...v1.13.11) (2024-11-02)
+
+
+
+
+### Bug Fixes:
+
+* Map: Fix system revert issues
+
+## [v1.13.10](https://github.com/wanderer-industries/wanderer/compare/v1.13.9...v1.13.10) (2024-11-01)
+
+
+
+
+### Bug Fixes:
+
+* Map: Fix system revert issues
+
+## [v1.13.9](https://github.com/wanderer-industries/wanderer/compare/v1.13.8...v1.13.9) (2024-11-01)
+
+
+
+
+## [v1.13.8](https://github.com/wanderer-industries/wanderer/compare/v1.13.7...v1.13.8) (2024-10-28)
+
+
+
+## [v1.13.0](https://github.com/wanderer-industries/wanderer/compare/v1.12.11...v1.13.0) (2024-10-28)
+
+
+
+
+### Features:
+
+* Core: Use ESI /characters/affiliation API
+
+## [v1.12.4](https://github.com/wanderer-industries/wanderer/compare/v1.12.3...v1.12.4) (2024-10-21)
+
+
+
+
+### Bug Fixes:
+
+* Map: Fix systems cleanup
+
+## [v1.12.3](https://github.com/wanderer-industries/wanderer/compare/v1.12.2...v1.12.3) (2024-10-18)
+
+
+
+
+### Bug Fixes:
+
+* Map: Fix regression issues
+
+## [v1.12.1](https://github.com/wanderer-industries/wanderer/compare/v1.12.0...v1.12.1) (2024-10-16)
+
+
+
+
+### Bug Fixes:
+
+* Map: Fix system add error after map page refresh
+
+## [v1.12.0](https://github.com/wanderer-industries/wanderer/compare/v1.11.5...v1.12.0) (2024-10-16)
+
+
+
+
+### Features:
+
+* Map: Prettify user settings
+
+## [v1.11.0](https://github.com/wanderer-industries/wanderer/compare/v1.10.0...v1.11.0) (2024-10-14)
+
+
+
+
+### Features:
+
+* Map: Add map level option to store custom labels
+
+## [v1.10.0](https://github.com/wanderer-industries/wanderer/compare/v1.9.0...v1.10.0) (2024-10-13)
+
+
+
+
+### Features:
+
+* Map: Link signature on splash
+
+## [v1.5.0](https://github.com/wanderer-industries/wanderer/compare/v1.4.0...v1.5.0) (2024-10-11)
+
+
+
+
+### Features:
+
+* Map: Follow Character on Map and auto select their current system
+
+## [v1.3.6](https://github.com/wanderer-industries/wanderer/compare/v1.3.5...v1.3.6) (2024-10-09)
+
+
+
+
+### Bug Fixes:
+
+* Signatures: Signatures update fixes
+
+## [v1.3.0](https://github.com/wanderer-industries/wanderer/compare/v1.2.10...v1.3.0) (2024-10-07)
+
+
+
+
+### Features:
+
+* Map: Fix default sort
+
+* Map: Remove resizible and fix styles of column sorting
+
+* Map: Revision of sorting from also adding ability to sort all columns
+
+## [v1.2.6](https://github.com/wanderer-industries/wanderer/compare/v1.2.5...v1.2.6) (2024-10-05)
+
+
+
+
+### Bug Fixes:
+
+* Core: Stability & performance improvements
+
+## [v1.2.5](https://github.com/wanderer-industries/wanderer/compare/v1.2.4...v1.2.5) (2024-10-04)
+
+
+
+
+### Bug Fixes:
+
+* Core: Add system "true security" correction
+
+## [v1.2.4](https://github.com/wanderer-industries/wanderer/compare/v1.2.3...v1.2.4) (2024-10-03)
+
+
+
+
+### Bug Fixes:
+
+* Map: Remove duplicate connections
+
+## [v1.2.3](https://github.com/wanderer-industries/wanderer/compare/v1.2.2...v1.2.3) (2024-10-02)
+
+
+
+
+### Bug Fixes:
+
+* Map: Fix map loading after select a different map.
+
+## [v1.2.1](https://github.com/wanderer-industries/wanderer/compare/v1.2.0...v1.2.1) (2024-10-02)
+
+
+
+
+### Bug Fixes:
+
+* ACL: Fix allowing to save map/access list with empty owner set
+
+## [v1.2.0](https://github.com/wanderer-industries/wanderer/compare/v1.1.0...v1.2.0) (2024-09-29)
+
+
+
+
+### Features:
+
+* Map: Add ability to open jump planner from routes
+
+## [v1.1.0](https://github.com/wanderer-industries/wanderer/compare/v1.0.23...v1.1.0) (2024-09-29)
+
+
+
+
+### Features:
+
+* Map: Add highlighting for imperial space systems depends on faction
+
+## [v1.0.23](https://github.com/wanderer-industries/wanderer/compare/v1.0.22...v1.0.23) (2024-09-25)
+
+
+
+
+### Bug Fixes:
+
+* Map: Main map doesn't load back after refreshing/switching pages
+
+## [v1.0.22](https://github.com/wanderer-industries/wanderer/compare/v1.0.21...v1.0.22) (2024-09-25)
+
+### Bug Fixes
+
+* Map: Main map doesn't load back after refreshing/switching pages
+
+## [v1.0.21](https://github.com/wanderer-industries/wanderer/compare/v1.0.20...v1.0.21) (2024-09-24)
+
+### Bug Fixes
+
+* Map: Main map doesn't load back after refreshing/switching pages
+
+## [v1.0.20](https://github.com/wanderer-industries/wanderer/compare/v1.0.19...v1.0.20) (2024-09-23)
+
+### Bug Fixes
+
+* core: Small fixes & improvements
+
+## [v1.0.19](https://github.com/wanderer-industries/wanderer/compare/v1.0.18...v1.0.19) (2024-09-23)
+
+### Bug Fixes
+
+* ACL: Fix adding empty members list
+
+## [v1.0.18](https://github.com/wanderer-industries/wanderer/compare/v1.0.17...v1.0.18) (2024-09-22)
+
+### Bug Fixes
+
+* ACL: Cant delete ACL list after map deletion #5
+
+## [v1.0.16](https://github.com/wanderer-industries/wanderer/compare/v1.0.15...v1.0.16) (2024-09-21)
+
+### Bug Fixes
+
+* Map: commented console log
+
+* Map: add console log for check sys loading
+
+* Map: add key for cache changes detecting
+
+## [v1.0.15](https://github.com/wanderer-industries/wanderer/compare/v1.0.14...v1.0.15) (2024-09-21)
+
+### Bug Fixes
+
+* map: Show a proper user notification if map was deleted/archived
+
+## [v1.0.14](https://github.com/wanderer-industries/wanderer/compare/v1.0.13...v1.0.14) (2024-09-21)
+
+## [v1.0.13](https://github.com/wanderer-industries/wanderer/compare/v1.0.12...v1.0.13) (2024-09-21)
+
+### Bug Fixes
+
+* tracking: Ensure user has at least one character tracked to work with map
+
+## [v1.0.12](https://github.com/wanderer-industries/wanderer/compare/v1.0.11...v1.0.12) (2024-09-20)
+
+### Bug Fixes
+
+* audit: Hide character for non-character map activities
+
+## [v1.0.11](https://github.com/wanderer-industries/wanderer/compare/v1.0.10...v1.0.11) (2024-09-20)
+
+## [v1.0.10](https://github.com/wanderer-industries/wanderer/compare/v1.0.9...v1.0.10) (2024-09-19)
+
+### Bug Fixes
+
+* signatures: Fix update signatures error if no character tracked on map
+
+## [v1.0.9](https://github.com/wanderer-industries/wanderer/compare/v1.0.8...v1.0.9) (2024-09-19)
+
+### Bug Fixes
+
+* core: Fix system add error if it's already added on map
+
+## [v1.0.8](https://github.com/wanderer-industries/wanderer/compare/v1.0.7...v1.0.8) (2024-09-19)
+
+### Bug Fixes
+
+* docker: Fix DB connection in docker-compose internal network
+
+## [v1.0.4](https://github.com/wanderer-industries/wanderer/compare/v1.0.3...v1.0.4) (2024-09-18)
+
+### Bug Fixes
+
+* core: skip search results for failed character info request
+
+## [v1.0.1](https://github.com/wanderer-industries/wanderer/compare/v1.0.0...v1.0.1) (2024-09-18)